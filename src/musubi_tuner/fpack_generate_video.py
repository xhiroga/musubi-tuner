import argparse
import copy
import gc
import hashlib
import json
import logging
import os
import random
import re
import time
from datetime import datetime
from typing import Any, Dict, List, Optional, Tuple, Callable

import numpy as np
import torch
import torch.profiler
from diskcache import Cache
from PIL import Image
from safetensors import safe_open
from safetensors.torch import load_file, save_file
from tqdm import tqdm

from musubi_tuner.dataset import image_video_dataset
from musubi_tuner.frame_pack import hunyuan
<<<<<<< HEAD
=======
from musubi_tuner.frame_pack.hunyuan_video_packed import load_packed_model
from musubi_tuner.frame_pack.hunyuan_video_packed_inference import HunyuanVideoTransformer3DModelPackedInference
from musubi_tuner.frame_pack.utils import crop_or_pad_yield_mask, resize_and_center_crop, soft_append_bcthw
from musubi_tuner.frame_pack.bucket_tools import find_nearest_bucket
>>>>>>> 49ba0a1a
from musubi_tuner.frame_pack.clip_vision import hf_clip_vision_encode
from musubi_tuner.frame_pack.framepack_utils import (
    load_image_encoders,
    load_text_encoder1,
    load_text_encoder2,
    load_vae,
)
from musubi_tuner.frame_pack.hunyuan_video_packed import (
    HunyuanVideoTransformer3DModelPacked,
    create_packed_model_empty,
    load_packed_model,
)
from musubi_tuner.frame_pack.k_diffusion_hunyuan import sample_hunyuan
from musubi_tuner.frame_pack.utils import crop_or_pad_yield_mask, soft_append_bcthw
from musubi_tuner.hunyuan_model.autoencoder_kl_causal_3d import AutoencoderKLCausal3D
from musubi_tuner.hv_generate_video import (
    save_images_grid,
    save_videos_grid,
    synchronize_device,
)
from musubi_tuner.modules.fp8_optimization_utils import apply_fp8_monkey_patch
from musubi_tuner.networks import lora_framepack
from musubi_tuner.utils.device_utils import clean_memory_on_device

from musubi_tuner.wan_generate_video import merge_lora_weights

logger = logging.getLogger(__name__)
logging.basicConfig(level=logging.INFO)


def parse_section_strings(input_string: str) -> dict[int, str]:
    section_strings = {}
    if input_string is None:  # handle None input for image_path etc.
        return section_strings
    if ";;;" in input_string:
        split_section_strings = input_string.split(";;;")
        for section_str in split_section_strings:
            if ":" not in section_str:
                start = end = 0
                section_str = section_str.strip()
            else:
                index_str, section_str = section_str.split(":", 1)
                index_str = index_str.strip()
                section_str = section_str.strip()

                m = re.match(r"^(-?\d+)(-\d+)?$", index_str)
                if m:
                    start = int(m.group(1))
                    end = int(m.group(2)[1:]) if m.group(2) is not None else start
                else:
                    start = end = 0
                    section_str = section_str.strip()
            for i in range(start, end + 1):
                section_strings[i] = section_str
    else:
        section_strings[0] = input_string

    if not section_strings:  # If input_string was empty or only separators
        return section_strings

    if 0 not in section_strings:
        indices = list(section_strings.keys())
        if all(i < 0 for i in indices):
            section_index = min(indices)
        else:
            section_index = min(i for i in indices if i >= 0)
        section_strings[0] = section_strings[section_index]
    return section_strings


class GenerationSettings:
    def __init__(self, device: torch.device, dit_weight_dtype: Optional[torch.dtype] = None):
        self.device = device
        self.dit_weight_dtype = dit_weight_dtype  # not used currently because model may be optimized


def parse_args() -> argparse.Namespace:
    """parse command line arguments"""
    parser = argparse.ArgumentParser(description="Wan 2.1 inference script")

    # WAN arguments
    # parser.add_argument("--ckpt_dir", type=str, default=None, help="The path to the checkpoint directory (Wan 2.1 official).")
    parser.add_argument(
        "--sample_solver", type=str, default="unipc", choices=["unipc", "dpm++", "vanilla"], help="The solver used to sample."
    )

    parser.add_argument("--dit", type=str, default=None, help="DiT directory or path")
    parser.add_argument("--vae", type=str, default=None, help="VAE directory or path")
    parser.add_argument("--text_encoder1", type=str, required=True, help="Text Encoder 1 directory or path")
    parser.add_argument("--text_encoder2", type=str, required=True, help="Text Encoder 2 directory or path")
    parser.add_argument("--image_encoder", type=str, required=True, help="Image Encoder directory or path")
    parser.add_argument("--f1", action="store_true", help="Use F1 sampling method")

    # LoRA
    parser.add_argument("--lora_weight", type=str, nargs="*", required=False, default=None, help="LoRA weight path")
    parser.add_argument("--lora_multiplier", type=float, nargs="*", default=1.0, help="LoRA multiplier")
    parser.add_argument("--include_patterns", type=str, nargs="*", default=None, help="LoRA module include patterns")
    parser.add_argument("--exclude_patterns", type=str, nargs="*", default=None, help="LoRA module exclude patterns")
    parser.add_argument(
        "--save_merged_model",
        type=str,
        default=None,
        help="Save merged model to path. If specified, no inference will be performed.",
    )

    # inference
    parser.add_argument(
        "--prompt",
        type=str,
        default=None,
        help="prompt for generation. If `;;;` is used, it will be split into sections. Example: `section_index:prompt` or "
        "`section_index:prompt;;;section_index:prompt;;;...`, section_index can be `0` or `-1` or `0-2`, `-1` means last section, `0-2` means from 0 to 2 (inclusive).",
    )
    parser.add_argument(
        "--negative_prompt",
        type=str,
        default=None,
        help="negative prompt for generation, default is empty string. should not change.",
    )
    parser.add_argument(
        "--custom_system_prompt",
        type=str,
        default=None,
        help="Custom system prompt for LLM. If specified, it will override the default system prompt. See hunyuan_model/text_encoder.py for the default system prompt.",
    )
    parser.add_argument("--video_size", type=int, nargs=2, default=[256, 256], help="video size, height and width")
    parser.add_argument("--video_seconds", type=float, default=5.0, help="video length, default is 5.0 seconds")
    parser.add_argument(
        "--video_sections",
        type=int,
        default=None,
        help="number of video sections, Default is None (auto calculate from video seconds)",
    )
    parser.add_argument(
        "--one_frame_inference",
        type=str,
        default=None,
        help="one frame inference, default is None, comma separated values from 'no_2x', 'no_4x', 'no_post', 'control_indices' and 'target_index'.",
    )
    parser.add_argument(
        "--control_image_path", type=str, default=None, nargs="*", help="path to control (reference) image for one frame inference."
    )
    parser.add_argument(
        "--control_image_mask_path",
        type=str,
        default=None,
        nargs="*",
        help="path to control (reference) image mask for one frame inference.",
    )
    parser.add_argument("--fps", type=int, default=30, help="video fps, default is 30")
    parser.add_argument("--infer_steps", type=int, default=25, help="number of inference steps, default is 25")
    parser.add_argument("--save_path", type=str, required=True, help="path to save generated video")
    parser.add_argument("--seed", type=int, default=None, help="Seed for evaluation.")
    # parser.add_argument(
    #     "--cpu_noise", action="store_true", help="Use CPU to generate noise (compatible with ComfyUI). Default is False."
    # )
    parser.add_argument("--latent_window_size", type=int, default=9, help="latent window size, default is 9. should not change.")
    parser.add_argument(
        "--embedded_cfg_scale", type=float, default=10.0, help="Embeded CFG scale (distilled CFG Scale), default is 10.0"
    )
    parser.add_argument(
        "--guidance_scale",
        type=float,
        default=1.0,
        help="Guidance scale for classifier free guidance. Default is 1.0 (no guidance), should not change.",
    )
    parser.add_argument("--guidance_rescale", type=float, default=0.0, help="CFG Re-scale, default is 0.0. Should not change.")
    # parser.add_argument("--video_path", type=str, default=None, help="path to video for video2video inference")
    parser.add_argument(
        "--image_path",
        type=str,
        default=None,
        help="path to image for image2video inference. If `;;;` is used, it will be used as section images. The notation is same as `--prompt`.",
    )
    parser.add_argument("--end_image_path", type=str, default=None, help="path to end image for image2video inference")
    parser.add_argument(
        "--latent_paddings",
        type=str,
        default=None,
        help="latent paddings for each section, comma separated values. default is None (FramePack default paddings)",
    )
    # parser.add_argument(
    #     "--control_path",
    #     type=str,
    #     default=None,
    #     help="path to control video for inference with controlnet. video file or directory with images",
    # )
    # parser.add_argument("--trim_tail_frames", type=int, default=0, help="trim tail N frames from the video before saving")

    # Flow Matching
    parser.add_argument(
        "--flow_shift",
        type=float,
        default=None,
        help="Shift factor for flow matching schedulers. Default is None (FramePack default).",
    )

    parser.add_argument("--fp8", action="store_true", help="use fp8 for DiT model")
    parser.add_argument("--fp8_scaled", action="store_true", help="use scaled fp8 for DiT, only for fp8")
    # parser.add_argument("--fp8_fast", action="store_true", help="Enable fast FP8 arithmetic (RTX 4XXX+), only for fp8_scaled")
    parser.add_argument(
        "--rope_scaling_factor", type=float, default=0.5, help="RoPE scaling factor for high resolution (H/W), default is 0.5"
    )
    parser.add_argument(
        "--rope_scaling_timestep_threshold",
        type=int,
        default=None,
        help="RoPE scaling timestep threshold, default is None (disable), if set, RoPE scaling will be applied only for timesteps >= threshold, around 800 is good starting point",
    )

    parser.add_argument("--fp8_llm", action="store_true", help="use fp8 for Text Encoder 1 (LLM)")
    parser.add_argument(
        "--device", type=str, default=None, help="device to use for inference. If None, use CUDA if available, otherwise use CPU"
    )
    parser.add_argument(
        "--attn_mode",
        type=str,
        default="torch",
        choices=["flash", "torch", "sageattn", "xformers", "sdpa"],  #  "flash2", "flash3",
        help="attention mode",
    )
    parser.add_argument("--vae_chunk_size", type=int, default=None, help="chunk size for CausalConv3d in VAE")
    parser.add_argument(
        "--vae_spatial_tile_sample_min_size", type=int, default=None, help="spatial tile sample min size for VAE, default 256"
    )
    parser.add_argument("--bulk_decode", action="store_true", help="decode all frames at once")
    parser.add_argument("--blocks_to_swap", type=int, default=0, help="number of blocks to swap in the model")
    parser.add_argument(
        "--output_type",
        type=str,
        default="video",
        choices=["video", "images", "latent", "both", "latent_images"],
        help="output type",
    )
    parser.add_argument("--no_metadata", action="store_true", help="do not save metadata")
    parser.add_argument("--latent_path", type=str, nargs="*", default=None, help="path to latent for decode. no inference")
    parser.add_argument("--lycoris", action="store_true", help="use lycoris for inference")
    parser.add_argument("--compile", action="store_true", help="Enable torch.compile")
    parser.add_argument(
        "--compile_args",
        nargs=4,
        metavar=("BACKEND", "MODE", "DYNAMIC", "FULLGRAPH"),
        default=["inductor", "max-autotune-no-cudagraphs", "False", "False"],
        help="Torch.compile settings",
    )

<<<<<<< HEAD
    parser.add_argument("--cache_dir", type=str, default=None, help="Cache directory for models and data. Default is None (no cache).")
    
    # Profiling arguments
    parser.add_argument("--profile", action="store_true", help="Enable PyTorch profiling")
    parser.add_argument("--profile_shapes", action="store_true", default=False, help="Record tensor shapes in profiling (default: False)")
    parser.add_argument("--profile_memory", action="store_true", default=True, help="Profile memory usage (default: True)")
    parser.add_argument("--profile_stack", action="store_true", default=True, help="Record stack traces (default: True)")
    parser.add_argument("--log_level", type=str, default="INFO", choices=["DEBUG", "INFO", "WARNING", "ERROR"], help="Log level (default: INFO)")
=======
    # MagCache
    parser.add_argument(
        "--magcache_mag_ratios",
        type=str,
        default=None,
        help="Enable MagCache for inference with specified ratios, comma separated values. Example: `1.0,1.06971,1.29073,...`. "
        + "It is recommended to use same count of ratios as as inference steps."
        + "Default is None (disabled), if `0` is specified, it will use default ratios for 50 steps.",
    )
    parser.add_argument("--magcache_retention_ratio", type=float, default=0.2, help="MagCache retention ratio, default is 0.2")
    parser.add_argument("--magcache_threshold", type=float, default=0.24, help="MagCache threshold, default is 0.24")
    parser.add_argument("--magcache_k", type=int, default=6, help="MagCache k value, default is 6")
    parser.add_argument("--magcache_calibration", action="store_true", help="Enable MagCache calibration")

    # New arguments for batch and interactive modes
    parser.add_argument("--from_file", type=str, default=None, help="Read prompts from a file")
    parser.add_argument("--interactive", action="store_true", help="Interactive mode: read prompts from console")
>>>>>>> 49ba0a1a

    args = parser.parse_args()

    return args


def parse_prompt_line(line: str) -> Dict[str, Any]:
    """Parse a prompt line into a dictionary of argument overrides

    Args:
        line: Prompt line with options

    Returns:
        Dict[str, Any]: Dictionary of argument overrides
    """
    # TODO common function with hv_train_network.line_to_prompt_dict
    parts = line.split(" --")
    prompt = parts[0].strip()

    # Create dictionary of overrides
    overrides = {"prompt": prompt}
    # Initialize control_image_path and control_image_mask_path as a list to accommodate multiple paths
    overrides["control_image_path"] = []
    overrides["control_image_mask_path"] = []

    for part in parts[1:]:
        if not part.strip():
            continue
        option_parts = part.split(" ", 1)
        option = option_parts[0].strip()
        value = option_parts[1].strip() if len(option_parts) > 1 else ""

        # Map options to argument names
        if option == "w":
            overrides["video_size_width"] = int(value)
        elif option == "h":
            overrides["video_size_height"] = int(value)
        elif option == "f":
            overrides["video_seconds"] = float(value)
        elif option == "d":
            overrides["seed"] = int(value)
        elif option == "s":
            overrides["infer_steps"] = int(value)
        elif option == "g" or option == "l":
            overrides["guidance_scale"] = float(value)
        elif option == "fs":
            overrides["flow_shift"] = float(value)
        elif option == "i":
            overrides["image_path"] = value
        # elif option == "im":
        #     overrides["image_mask_path"] = value
        # elif option == "cn":
        #     overrides["control_path"] = value
        elif option == "n":
            overrides["negative_prompt"] = value
        elif option == "vs":  # video_sections
            overrides["video_sections"] = int(value)
        elif option == "ei":  # end_image_path
            overrides["end_image_path"] = value
        elif option == "ci":  # control_image_path
            overrides["control_image_path"].append(value)
        elif option == "cim":  # control_image_mask_path
            overrides["control_image_mask_path"].append(value)
        elif option == "of":  # one_frame_inference
            overrides["one_frame_inference"] = value
        # magcache
        elif option == "mcrr":  # magcache retention ratio
            overrides["magcache_retention_ratio"] = float(value)
        elif option == "mct":  # magcache threshold
            overrides["magcache_threshold"] = float(value)
        elif option == "mck":  # magcache k
            overrides["magcache_k"] = int(value)

    # If no control_image_path was provided, remove the empty list
    if not overrides["control_image_path"]:
        del overrides["control_image_path"]
    if not overrides["control_image_mask_path"]:
        del overrides["control_image_mask_path"]

    return overrides


def apply_overrides(args: argparse.Namespace, overrides: Dict[str, Any]) -> argparse.Namespace:
    """Apply overrides to args

    Args:
        args: Original arguments
        overrides: Dictionary of overrides

    Returns:
        argparse.Namespace: New arguments with overrides applied
    """
    args_copy = copy.deepcopy(args)

    for key, value in overrides.items():
        if key == "video_size_width":
            args_copy.video_size[1] = value
        elif key == "video_size_height":
            args_copy.video_size[0] = value
        else:
            setattr(args_copy, key, value)

    return args_copy


def check_inputs(args: argparse.Namespace) -> Tuple[int, int, int]:
    """Validate video size and length

    Args:
        args: command line arguments

    Returns:
        Tuple[int, int, float]: (height, width, video_seconds)
    """
    height = args.video_size[0]
    width = args.video_size[1]

    video_seconds = args.video_seconds
    if args.video_sections is not None:
        video_seconds = (args.video_sections * (args.latent_window_size * 4) + 1) / args.fps

    if height % 8 != 0 or width % 8 != 0:
        raise ValueError(f"`height` and `width` have to be divisible by 8 but are {height} and {width}.")

    return height, width, video_seconds


# region DiT model


<<<<<<< HEAD
def generate_optimized_model_filename(dit_path: str, lora_weight: list[str], lora_multiplier: list[float], fp8: bool, fp8_scaled: bool) -> str:
    key_parts = [
        f"dit:{os.path.basename(dit_path)}",
    ]    
    if lora_weight:
        for i, (lora_path, multiplier) in enumerate(zip(lora_weight, lora_multiplier)):
            key_parts.append(f"lora{i}:{os.path.basename(lora_path)}@{multiplier}")
    
    key_string = "_".join(key_parts)
    hash_digest = hashlib.sha256(key_string.encode()).hexdigest()[:8]
    
    base_name = os.path.splitext(os.path.basename(dit_path))[0]
    fp8_suffix = "_fp8s" if fp8_scaled else "_fp8" if fp8 else ""
    
    return f"{base_name}_{hash_digest}{fp8_suffix}.safetensors"


def load_dit_model(blocks_to_swap: int, fp8_scaled: bool, lora_weight: list[str], dit_path: str, attn_mode: str, rope_scaling_timestep_threshold: int, rope_scaling_factor: float, device: torch.device) -> HunyuanVideoTransformer3DModelPacked:
=======
def load_dit_model(args: argparse.Namespace, device: torch.device) -> HunyuanVideoTransformer3DModelPackedInference:
>>>>>>> 49ba0a1a
    """load DiT model

    Args:
        args: command line arguments
        device: device to use
        dit_dtype: data type for the model
        dit_weight_dtype: data type for the model weights. None for as-is

    Returns:
        HunyuanVideoTransformer3DModelPackedInference: DiT model
    """
    logger.debug(f"{blocks_to_swap=}, {fp8_scaled=}, {lora_weight=}, {dit_path=}, {attn_mode=}, {rope_scaling_timestep_threshold=}, {rope_scaling_factor=}, {device=}")
    loading_device = "cpu"
    if blocks_to_swap == 0 and not fp8_scaled and lora_weight is None:
        loading_device = device

    # do not fp8 optimize because we will merge LoRA weights
<<<<<<< HEAD
    model = load_packed_model(device, dit_path, attn_mode, loading_device)
=======
    model = load_packed_model(device, args.dit, args.attn_mode, loading_device, for_inference=True)
>>>>>>> 49ba0a1a

    # apply RoPE scaling factor
    if rope_scaling_timestep_threshold is not None:
        logger.info(
            f"Applying RoPE scaling factor {rope_scaling_factor} for timesteps >= {rope_scaling_timestep_threshold}"
        )
<<<<<<< HEAD
        model.enable_rope_scaling(rope_scaling_timestep_threshold, rope_scaling_factor)
    return model


def optimize_model(
    model: HunyuanVideoTransformer3DModelPacked, 
    fp8_scaled: bool,
    blocks_to_swap: int,
    fp8: bool,
    device: torch.device
) -> None:
=======
        model.enable_rope_scaling(args.rope_scaling_timestep_threshold, args.rope_scaling_factor)

    # magcache
    initialize_magcache(args, model)

    return model


def optimize_model(model: HunyuanVideoTransformer3DModelPackedInference, args: argparse.Namespace, device: torch.device) -> None:
>>>>>>> 49ba0a1a
    """optimize the model (FP8 conversion, device move etc.)

    Args:
        model: dit model
        fp8_scaled: whether to use fp8 scaled optimization
        blocks_to_swap: number of blocks to swap
        fp8: whether to use fp8
        device: device to use
    """
    logger.debug(f"{fp8_scaled=}, {blocks_to_swap=}, {fp8=}, {device=}")
    if fp8_scaled:
        # load state dict as-is and optimize to fp8
        state_dict = model.state_dict()

        # if no blocks to swap, we can move the weights to GPU after optimization on GPU (omit redundant CPU->GPU copy)
        move_to_device = blocks_to_swap == 0  # if blocks_to_swap > 0, we will keep the model on CPU
        state_dict = model.fp8_optimization(state_dict, device, move_to_device, use_scaled_mm=False)  # args.fp8_fast)

        info = model.load_state_dict(state_dict, strict=True, assign=True)
        logger.info(f"Loaded FP8 optimized weights: {info}")

        if blocks_to_swap == 0:
            model.to(device)  # make sure all parameters are on the right device (e.g. RoPE etc.)
    else:
        # simple cast to dit_dtype
        target_dtype = None  # load as-is (dit_weight_dtype == dtype of the weights in state_dict)
        target_device = None

        if fp8:
            target_dtype = torch.float8_e4m3fn

        if blocks_to_swap == 0:
            logger.info(f"Move model to device: {device}")
            target_device = device

        if target_device is not None and target_dtype is not None:
            model.to(target_device, target_dtype)  # move and cast  at the same time. this reduces redundant copy operations

    # if args.compile:
    #     compile_backend, compile_mode, compile_dynamic, compile_fullgraph = args.compile_args
    #     logger.info(
    #         f"Torch Compiling[Backend: {compile_backend}; Mode: {compile_mode}; Dynamic: {compile_dynamic}; Fullgraph: {compile_fullgraph}]"
    #     )
    #     torch._dynamo.config.cache_size_limit = 32
    #     for i in range(len(model.blocks)):
    #         model.blocks[i] = torch.compile(
    #             model.blocks[i],
    #             backend=compile_backend,
    #             mode=compile_mode,
    #             dynamic=compile_dynamic.lower() in "true",
    #             fullgraph=compile_fullgraph.lower() in "true",
    #         )

    if blocks_to_swap > 0:
        logger.info(f"Enable swap {blocks_to_swap} blocks to CPU from device: {device}")
        model.enable_block_swap(blocks_to_swap, device, supports_backward=False)
        model.move_to_device_except_swap_blocks(device)
        model.prepare_block_swap_before_forward()
    else:
        # make sure the model is on the right device
        model.to(device)

    model.eval().requires_grad_(False)
    clean_memory_on_device(device)


def load_optimized_model(
    dit_path: str, 
    fp8_scaled: bool, 
    lora_weight: list[str], 
    lora_multiplier: list[float], 
    fp8: bool, 
    blocks_to_swap: int, 
    attn_mode: str, 
    rope_scaling_timestep_threshold: int, 
    rope_scaling_factor: float, 
    cache_dir: str | None,
    device: torch.device,
    include_patterns: Optional[list[str]],
    exclude_patterns: Optional[list[str]],
    lycoris: bool,
    save_merged_model: Optional[str],
    log_timing: Optional[Callable] = None
) -> Optional[HunyuanVideoTransformer3DModelPacked]:
    """load_optimized_dit_model_with_lora
    
    モデルのロード先は次のとおり。なお、実装では`block_to_swap`も考慮する。
    1. 最適化済みのモデルが存在する場合、GPUにロードする
    2. モデルがLoRAの適用やfp8量子化などを行わない場合、はじめからGPUにロードする
    3. モデルがLoRAの適用を行う場合、いったんCPUにロードしてLoRAのmergeを行う。その後、fp8最適化時にGPUにロードする。
    """
    if log_timing is None:
        log_timing = print

    cache_model_dir = os.path.join(cache_dir, "models") if cache_dir is not None else None

    cache_model_path = None
    if cache_model_dir is not None:
        filename = generate_optimized_model_filename(dit_path, lora_weight, lora_multiplier, fp8, fp8_scaled)
        cache_model_path = os.path.join(cache_model_dir, filename)
    
    if cache_model_path is not None and os.path.exists(cache_model_path):
        log_timing(f"load_optimized_model: {cache_model_path}")
        logger.info(f"Load optimized model from disk: {cache_model_path}")
        model = create_packed_model_empty(attn_mode)
        # ここで先に model.to_empty(device=device) すると、推論が動かなくなる。
        log_timing(f"load_file: {cache_model_path}")
        state_dict = load_file(cache_model_path, device=str(device))
        log_timing(f"apply_fp8_monkey_patch: {cache_model_path}")
        if fp8_scaled:
            apply_fp8_monkey_patch(model, state_dict, use_scaled_mm=False)
        log_timing(f"load_state_dict: {cache_model_path}")
        model.load_state_dict(state_dict, strict=True, assign=True)        
        log_timing(f"to: {cache_model_path}")
        model.to(device)
        return model

    model = load_dit_model(blocks_to_swap, fp8_scaled, lora_weight, dit_path, attn_mode, rope_scaling_timestep_threshold, rope_scaling_factor, device)

    # merge LoRA weights
    if lora_weight is not None and len(lora_weight) > 0:
        # ugly hack to common merge_lora_weights function
        merge_lora_weights(
            lora_framepack,
            model,
            device,
            lora_weight,
            lora_multiplier,
            include_patterns,
            exclude_patterns,
            lycoris,
            save_merged_model,
            None  # converter
        )

        # if we only want to save the model, we can skip the rest
        if save_merged_model:
            return None

    # optimize model: fp8 conversion, block swap etc.
    optimize_model(model, fp8_scaled, blocks_to_swap, fp8, device)

    if cache_model_path is not None:
        logger.info(f"Saving optimized model to disk: {cache_model_path}")
        os.makedirs(os.path.dirname(cache_model_path), exist_ok=True)
        save_file(model.state_dict(), cache_model_path)
    return model


# endregion


def decode_latent(
    latent_window_size: int,
    total_latent_sections: int,
    bulk_decode: bool,
    vae: AutoencoderKLCausal3D,
    latent: torch.Tensor,
    device: torch.device,
    one_frame_inference_mode: bool = False,
) -> torch.Tensor:
    logger.info(f"Decoding video...")
    if latent.ndim == 4:
        latent = latent.unsqueeze(0)  # add batch dimension

    vae.to(device)
    if not bulk_decode and not one_frame_inference_mode:
        latent_window_size = latent_window_size  # default is 9
        # total_latent_sections = (args.video_seconds * 30) / (latent_window_size * 4)
        # total_latent_sections = int(max(round(total_latent_sections), 1))
        num_frames = latent_window_size * 4 - 3

        latents_to_decode = []
        latent_frame_index = 0
        for i in range(total_latent_sections - 1, -1, -1):
            is_last_section = i == total_latent_sections - 1
            generated_latent_frames = (num_frames + 3) // 4 + (1 if is_last_section else 0)
            section_latent_frames = (latent_window_size * 2 + 1) if is_last_section else (latent_window_size * 2)

            section_latent = latent[:, :, latent_frame_index : latent_frame_index + section_latent_frames, :, :]
            if section_latent.shape[2] > 0:
                latents_to_decode.append(section_latent)

            latent_frame_index += generated_latent_frames

        latents_to_decode = latents_to_decode[::-1]  # reverse the order of latents to decode

        history_pixels = None
        for latent in tqdm(latents_to_decode):
            if history_pixels is None:
                history_pixels = hunyuan.vae_decode(latent, vae).cpu()
            else:
                overlapped_frames = latent_window_size * 4 - 3
                current_pixels = hunyuan.vae_decode(latent, vae).cpu()
                history_pixels = soft_append_bcthw(current_pixels, history_pixels, overlapped_frames)
            clean_memory_on_device(device)
    else:
        # bulk decode
        logger.info(f"Bulk decoding or one frame inference")
        if not one_frame_inference_mode:
            history_pixels = hunyuan.vae_decode(latent, vae).cpu()  # normal
        else:
            # one frame inference
            history_pixels = [hunyuan.vae_decode(latent[:, :, i : i + 1, :, :], vae).cpu() for i in range(latent.shape[2])]
            history_pixels = torch.cat(history_pixels, dim=2)

    vae.to("cpu")

    logger.info(f"Decoded. Pixel shape {history_pixels.shape}")
    return history_pixels[0]  # remove batch dimension


<<<<<<< HEAD
def log_data_types(data: Any, name: str = "", prefix: str = "", max_depth: int = 3, current_depth: int = 0) -> None:
    if current_depth > max_depth:
        logger.debug(f"{prefix}{name}: <max_depth_reached>")
        return
    
    if isinstance(data, dict):
        if current_depth == 0:
            logger.debug(f"=== Debug: {name} data types ===")
        
        for key, value in data.items():
            new_name = f"{name}[{key}]" if name else str(key)
            log_data_types(value, new_name, prefix, max_depth, current_depth + 1)
    elif isinstance(data, (list, tuple)):
        for i, item in enumerate(data):
            new_name = f"{name}[{i}]" if name else str(i)
            log_data_types(item, new_name, prefix, max_depth, current_depth + 1)
    else:
        type_info = f"{type(data)}"
        if hasattr(data, 'dtype'):
            type_info += f" with dtype {data.dtype}"
        if hasattr(data, 'shape'):
            type_info += f" shape {data.shape}"
        logger.debug(f"{prefix}{name}: {type_info}")


def parse_section_strings(input_string: str) -> dict[int, str]:
    "define parsing function"
    section_strings = {}
    if ";;;" in input_string:
        split_section_strings = input_string.split(";;;")
        for section_str in split_section_strings:
            if ":" not in section_str:
                start = end = 0
                section_str = section_str.strip()
            else:
                index_str, section_str = section_str.split(":", 1)
                index_str = index_str.strip()
                section_str = section_str.strip()

                m = re.match(r"^(-?\d+)(-\d+)?$", index_str)
                if m:
                    start = int(m.group(1))
                    end = int(m.group(2)[1:]) if m.group(2) is not None else start
                else:
                    start = end = 0
                    section_str = section_str.strip()
            for i in range(start, end + 1):
                section_strings[i] = section_str
    else:
        section_strings[0] = input_string

    # assert 0 in section_prompts, "Section prompts must contain section 0"
    if 0 not in section_strings:
        # use smallest section index. prefer positive index over negative index
        # if all section indices are negative, use the smallest negative index
        indices = list(section_strings.keys())
        if all(i < 0 for i in indices):
            section_index = min(indices)
=======
def prepare_image_inputs(
    args: argparse.Namespace,
    device: torch.device,
    vae: AutoencoderKLCausal3D,
    shared_models: Optional[Dict] = None,
) -> Dict[str, Any]:
    """Prepare image-related inputs for I2V: VAE encoding and image encoder features."""
    height, width, video_seconds = check_inputs(args)

    # prepare image
    def preprocess_image(image_path: str):
        image = Image.open(image_path)
        if image.mode == "RGBA":
            alpha = image.split()[-1]
>>>>>>> 49ba0a1a
        else:
            section_index = min(i for i in indices if i >= 0)
        section_strings[0] = section_strings[section_index]
    return section_strings

<<<<<<< HEAD
=======
    section_images = {}
    if section_image_paths:
        for index, image_path in section_image_paths.items():
            img_tensor, img_np, _ = preprocess_image(image_path)
            section_images[index] = (img_tensor, img_np)
    else:
        # image_path should be given, if not, we create a placeholder image (black image)
        placeholder_img_np = np.zeros((height, width, 3), dtype=np.uint8)  # Placeholder
        placeholder_img_tensor = torch.zeros(1, 3, 1, height, width)
        section_images[0] = (placeholder_img_tensor, placeholder_img_np)
        section_image_paths[0] = "placeholder_image"
>>>>>>> 49ba0a1a

def preprocess_image(image_path: str, width, height) -> Tuple[torch.Tensor, np.ndarray, Optional[Image.Image]]:
    "prepare image"
    image_file = Image.open(image_path)
    if image_file.mode == "RGBA":
        alpha = image_file.split()[-1]
    else:
        alpha = None
    image = image_file.convert("RGB")

<<<<<<< HEAD
    image_np = np.array(image)  # PIL to numpy, HWC

    image_np = image_video_dataset.resize_image_to_bucket(image_np, (width, height))
    image_tensor = torch.from_numpy(image_np).float() / 127.5 - 1.0  # -1 to 1.0, HWC
    image_tensor = image_tensor.permute(2, 0, 1)[None, :, None]  # HWC -> CHW -> NCFHW, N=1, C=3, F=1
    return image_tensor, image_np, alpha


def encode_prompts(text_encoder1_path, fp8_llm, text_encoder2_path, device, prompt, negative_prompt, custom_system_prompt, guidance_scale) -> tuple[dict, dict]:
    section_prompts = parse_section_strings(prompt)
    n_prompt = negative_prompt if negative_prompt else ""

    # load text encoder
    tokenizer1, text_encoder1 = load_text_encoder1(text_encoder1_path, fp8_llm, device)
    tokenizer2, text_encoder2 = load_text_encoder2(text_encoder2_path)
    text_encoder2.to(device)

    logger.info(f"Encoding prompt")
    llama_vecs = {}
    llama_attention_masks = {}
    clip_l_poolers = {}
    with torch.autocast(device_type=device.type, dtype=text_encoder1.dtype), torch.no_grad():
        for index, prompt in section_prompts.items():
            llama_vec, clip_l_pooler = hunyuan.encode_prompt_conds(
                prompt, text_encoder1, text_encoder2, tokenizer1, tokenizer2, custom_system_prompt=custom_system_prompt
            )
            llama_vec = llama_vec.cpu()
            clip_l_pooler = clip_l_pooler.cpu()

            llama_vec, llama_attention_mask = crop_or_pad_yield_mask(llama_vec, length=512)

            llama_vecs[index] = llama_vec
            llama_attention_masks[index] = llama_attention_mask
            clip_l_poolers[index] = clip_l_pooler

    if guidance_scale == 1.0:
        llama_vec_n, clip_l_pooler_n = torch.zeros_like(llama_vecs[0]), torch.zeros_like(clip_l_poolers[0])
    else:
        with torch.autocast(device_type=device.type, dtype=text_encoder1.dtype), torch.no_grad():
            llama_vec_n, clip_l_pooler_n = hunyuan.encode_prompt_conds(
                n_prompt, text_encoder1, text_encoder2, tokenizer1, tokenizer2, custom_system_prompt=args.custom_system_prompt
            )
            llama_vec_n = llama_vec_n.cpu()
            clip_l_pooler_n = clip_l_pooler_n.cpu()

    llama_vec_n, llama_attention_mask_n = crop_or_pad_yield_mask(llama_vec_n, length=512)

    # free text encoder and clean memory
    del tokenizer1, text_encoder1, tokenizer2, text_encoder2  # do not free shared models
    clean_memory_on_device(device)

    # prepare model input arguments
    arg_c = {}
    arg_null = {}
    for index in llama_vecs.keys():
        llama_vec = llama_vecs[index]
        llama_attention_mask = llama_attention_masks[index]
        clip_l_pooler = clip_l_poolers[index]
        arg_c_i = {
            "llama_vec": llama_vec,
            "llama_attention_mask": llama_attention_mask,
            "clip_l_pooler": clip_l_pooler,
            "prompt": section_prompts[index],  # for debugging
        }
        arg_c[index] = arg_c_i

    arg_null = {
        "llama_vec": llama_vec_n,
        "llama_attention_mask": llama_attention_mask_n,
        "clip_l_pooler": clip_l_pooler_n,
    }

    return arg_c, arg_null


def prepare_i2v_inputs(
    args: argparse.Namespace,
    device: torch.device,
    vae: AutoencoderKLCausal3D
) -> tuple:
    """Prepare inputs for I2V

    Args:
        args: command line arguments
        config: model configuration
        device: device to use
        vae: VAE model, used for image encoding
        shared_models: dictionary containing pre-loaded models

    Returns:
        Tuple[torch.Tensor, torch.Tensor, torch.Tensor, torch.Tensor, Tuple[dict, dict]]:
            (noise, context, context_null, y, (arg_c, arg_null))
    """

    height, width, video_seconds = check_inputs(args)

    section_image_paths = parse_section_strings(args.image_path)

    section_images = {}
    for index, image_path in section_image_paths.items():
        img_tensor, img_np, _ = preprocess_image(image_path, width, height)
        section_images[index] = (img_tensor, img_np)

    # check end image
    if args.end_image_path is not None:
        end_image_tensor, _, _ = preprocess_image(args.end_image_path, width, height)
    else:
        end_image_tensor = None

    # check end images
    if args.control_image_path is not None and len(args.control_image_path) > 0:
        control_image_tensors = []
        control_mask_images = []
        for ctrl_image_path in args.control_image_path:
            control_image_tensor, _, control_mask = preprocess_image(ctrl_image_path, width, height)
            control_image_tensors.append(control_image_tensor)
            control_mask_images.append(control_mask)
    else:
        control_image_tensors = None
        control_mask_images = None

    encoded_prompts = None
    if args.cache_dir is not None:
        encoded_prompts = Cache(os.path.join(args.cache_dir, "encoded_prompts"))
        logger.info(f"{len(encoded_prompts)=}")

    encode_prompts_decorated = encoded_prompts.memoize()(encode_prompts) if encoded_prompts is not None else encode_prompts # NOTE: Initialized cache has count: 0 and it is Falsy!
    arg_c, arg_null = encode_prompts_decorated(args.text_encoder1, args.fp8_llm, args.text_encoder2, device, args.prompt, args.negative_prompt, args.custom_system_prompt, args.guidance_scale)

    # Debug logging for arg_c and arg_null data types
    log_data_types(arg_c, "arg_c")
    log_data_types(arg_null, "arg_null")

    # region: load image encoder
    feature_extractor, image_encoder = load_image_encoders(args)
    image_encoder.to(device)
=======
    # check control images
    if args.control_image_path is not None and len(args.control_image_path) > 0:
        control_image_tensors = []
        control_mask_images = []
        for ctrl_image_path in args.control_image_path:
            control_image_tensor, _, control_mask = preprocess_image(ctrl_image_path)
            control_image_tensors.append(control_image_tensor)
            control_mask_images.append(control_mask)
    else:
        control_image_tensors = None  # Keep as None if not provided
        control_mask_images = None

    # load image encoder
    # VAE is passed as an argument, assume it's on the correct device or handled by caller
    if shared_models is not None and "feature_extractor" in shared_models and "image_encoder" in shared_models:
        feature_extractor, image_encoder = shared_models["feature_extractor"], shared_models["image_encoder"]
    else:
        feature_extractor, image_encoder = load_image_encoders(args)
>>>>>>> 49ba0a1a

    image_encoder_original_device = image_encoder.device
    image_encoder.to(device)

    section_image_encoder_last_hidden_states = {}
    for index, (img_tensor, img_np) in section_images.items():
        with torch.no_grad():
            image_encoder_output = hf_clip_vision_encode(img_np, feature_extractor, image_encoder)
        image_encoder_last_hidden_state = image_encoder_output.last_hidden_state.cpu()
        section_image_encoder_last_hidden_states[index] = image_encoder_last_hidden_state

<<<<<<< HEAD
    # free image encoder and clean memory
    image_encoder.to("cpu")
    del image_encoder, feature_extractor
=======
    if not (shared_models and "image_encoder" in shared_models):  # if loaded locally
        del image_encoder, feature_extractor
    else:  # if shared, move back to original device (likely CPU)
        image_encoder.to(image_encoder_original_device)

>>>>>>> 49ba0a1a
    clean_memory_on_device(device)
    # endregion

<<<<<<< HEAD
    # region: VAE encoding
    logger.info(f"Encoding image to latent space")
=======
    # VAE encoding
    logger.info(f"Encoding image to latent space with VAE")
    vae_original_device = vae.device
>>>>>>> 49ba0a1a
    vae.to(device)

    section_start_latents = {}
    for index, (img_tensor, img_np) in section_images.items():
        start_latent = hunyuan.vae_encode(img_tensor.to(device), vae).cpu()  # ensure tensor is on device
        section_start_latents[index] = start_latent

    end_latent = hunyuan.vae_encode(end_image_tensor.to(device), vae).cpu() if end_image_tensor is not None else None

    control_latents = None
    if control_image_tensors is not None:
        control_latents = []
        for ctrl_image_tensor in control_image_tensors:
            control_latent = hunyuan.vae_encode(ctrl_image_tensor.to(device), vae).cpu()
            control_latents.append(control_latent)

    vae.to(vae_original_device)  # Move VAE back to its original device
    clean_memory_on_device(device)

    arg_c_img = {}
    for index in section_images.keys():
        image_encoder_last_hidden_state = section_image_encoder_last_hidden_states[index]
        start_latent = section_start_latents[index]
        arg_c_img_i = {
            "image_encoder_last_hidden_state": image_encoder_last_hidden_state,
            "start_latent": start_latent,
            "image_path": section_image_paths.get(index, "placeholder_image"),
        }
        arg_c_img[index] = arg_c_img_i

    return {
        "height": height,
        "width": width,
        "video_seconds": video_seconds,
        "context_img": arg_c_img,
        "end_latent": end_latent,
        "control_latents": control_latents,
        "control_mask_images": control_mask_images,
    }


def prepare_text_inputs(
    args: argparse.Namespace,
    device: torch.device,
    shared_models: Optional[Dict] = None,
) -> Dict[str, Any]:
    """Prepare text-related inputs for I2V: LLM and TextEncoder encoding."""

    n_prompt = args.negative_prompt if args.negative_prompt else ""
    section_prompts = parse_section_strings(args.prompt if args.prompt else " ")  # Ensure prompt is not None

    # load text encoder: conds_cache holds cached encodings for prompts without padding
    conds_cache = {}
    if shared_models is not None:
        tokenizer1, text_encoder1 = shared_models.get("tokenizer1"), shared_models.get("text_encoder1")
        tokenizer2, text_encoder2 = shared_models.get("tokenizer2"), shared_models.get("text_encoder2")
        if "conds_cache" in shared_models:  # Use shared cache if available
            conds_cache = shared_models["conds_cache"]
        # text_encoder1 and text_encoder2 are on device (batched inference) or CPU (interactive inference)
    else:  # Load if not in shared_models
        tokenizer1, text_encoder1 = load_text_encoder1(args, args.fp8_llm, device)  # Load to GPU
        tokenizer2, text_encoder2 = load_text_encoder2(args)  # Load to CPU
        text_encoder2.to(device)  # Move text_encoder2 to the same device as text_encoder1

    # Store original devices to move back later if they were shared. This does nothing if shared_models is None
    text_encoder1_original_device = text_encoder1.device if text_encoder1 else None
    text_encoder2_original_device = text_encoder2.device if text_encoder2 else None

    logger.info(f"Encoding prompt with Text Encoders")
    llama_vecs = {}
    llama_attention_masks = {}
    clip_l_poolers = {}

    # Ensure text_encoder1 and text_encoder2 are not None before proceeding
    if not text_encoder1 or not text_encoder2 or not tokenizer1 or not tokenizer2:
        raise ValueError("Text encoders or tokenizers are not loaded properly.")

    # Define a function to move models to device if needed
    # This is to avoid moving models if not needed, especially in interactive mode
    model_is_moved = False

    def move_models_to_device_if_needed():
        nonlocal model_is_moved
        nonlocal shared_models

        if model_is_moved:
            return
        model_is_moved = True

        logger.info(f"Moving DiT and Text Encoders to appropriate device: {device} or CPU")
        if shared_models and "model" in shared_models:  # DiT model is shared
            if args.blocks_to_swap > 0:
                logger.info("Waiting for 5 seconds to finish block swap")
                time.sleep(5)
            model = shared_models["model"]
            model.to("cpu")
            clean_memory_on_device(device)  # clean memory on device before moving models

        text_encoder1.to(device)
        text_encoder2.to(device)

    with torch.autocast(device_type=device.type, dtype=text_encoder1.dtype), torch.no_grad():
        for index, prompt in section_prompts.items():
            if prompt in conds_cache:
                llama_vec, clip_l_pooler = conds_cache[prompt]
            else:
                move_models_to_device_if_needed()
                llama_vec, clip_l_pooler = hunyuan.encode_prompt_conds(
                    prompt, text_encoder1, text_encoder2, tokenizer1, tokenizer2, custom_system_prompt=args.custom_system_prompt
                )
                llama_vec = llama_vec.cpu()
                clip_l_pooler = clip_l_pooler.cpu()
                conds_cache[prompt] = (llama_vec, clip_l_pooler)

            llama_vec, llama_attention_mask = crop_or_pad_yield_mask(llama_vec, length=512)
            llama_vecs[index] = llama_vec
            llama_attention_masks[index] = llama_attention_mask
            clip_l_poolers[index] = clip_l_pooler

    if args.guidance_scale == 1.0:
        # llama_vecs[0] should always exist because prompt is guaranteed to be non-empty
        first_llama_vec = llama_vecs.get(0)  # this is cropped or padded, but it's okay for null context
        first_clip_l_pooler = clip_l_poolers.get(0)
        llama_vec_n, clip_l_pooler_n = torch.zeros_like(first_llama_vec), torch.zeros_like(first_clip_l_pooler)

    else:
        with torch.autocast(device_type=device.type, dtype=text_encoder1.dtype), torch.no_grad():
            if n_prompt in conds_cache:
                llama_vec_n, clip_l_pooler_n = conds_cache[n_prompt]
            else:
                move_models_to_device_if_needed()
                llama_vec_n, clip_l_pooler_n = hunyuan.encode_prompt_conds(
                    n_prompt, text_encoder1, text_encoder2, tokenizer1, tokenizer2, custom_system_prompt=args.custom_system_prompt
                )
                llama_vec_n = llama_vec_n.cpu()
                clip_l_pooler_n = clip_l_pooler_n.cpu()
                conds_cache[n_prompt] = (llama_vec_n, clip_l_pooler_n)

    llama_vec_n, llama_attention_mask_n = crop_or_pad_yield_mask(llama_vec_n, length=512)

    if not (shared_models and "text_encoder1" in shared_models):  # if loaded locally
        del tokenizer1, text_encoder1, tokenizer2, text_encoder2
    else:  # if shared, move back to original device (likely CPU)
        if text_encoder1:
            text_encoder1.to(text_encoder1_original_device)
        if text_encoder2:
            text_encoder2.to(text_encoder2_original_device)

    clean_memory_on_device(device)
<<<<<<< HEAD
    # endregion
=======

    arg_c = {}
    for index in llama_vecs.keys():
        llama_vec = llama_vecs[index]
        llama_attention_mask = llama_attention_masks[index]
        clip_l_pooler = clip_l_poolers[index]
        arg_c_i = {
            "llama_vec": llama_vec,
            "llama_attention_mask": llama_attention_mask,
            "clip_l_pooler": clip_l_pooler,
            "prompt": section_prompts[index],
        }
        arg_c[index] = arg_c_i

    arg_null = {
        "llama_vec": llama_vec_n,
        "llama_attention_mask": llama_attention_mask_n,
        "clip_l_pooler": clip_l_pooler_n,
    }
>>>>>>> 49ba0a1a

    return {
        "context": arg_c,
        "context_null": arg_null,
    }


def prepare_i2v_inputs(
    args: argparse.Namespace,
    device: torch.device,
    vae: AutoencoderKLCausal3D,  # VAE is now explicitly passed
    shared_models: Optional[Dict] = None,
) -> Tuple[int, int, float, torch.Tensor, torch.Tensor, torch.Tensor, torch.Tensor, Tuple[dict, dict]]:
    """Prepare inputs for I2V by calling image and text preparation functions."""

    image_data = prepare_image_inputs(args, device, vae, shared_models)
    text_data = prepare_text_inputs(args, device, shared_models)

    return (
        image_data["height"],
        image_data["width"],
        image_data["video_seconds"],
        text_data["context"],
        text_data["context_null"],
        image_data["context_img"],
        image_data["end_latent"],
        image_data["control_latents"],
        image_data["control_mask_images"],
    )


# def setup_scheduler(args: argparse.Namespace, config, device: torch.device) -> Tuple[Any, torch.Tensor]:
#     """setup scheduler for sampling

#     Args:
#         args: command line arguments
#         config: model configuration
#         device: device to use

#     Returns:
#         Tuple[Any, torch.Tensor]: (scheduler, timesteps)
#     """
#     if args.sample_solver == "unipc":
#         scheduler = FlowUniPCMultistepScheduler(num_train_timesteps=config.num_train_timesteps, shift=1, use_dynamic_shifting=False)
#         scheduler.set_timesteps(args.infer_steps, device=device, shift=args.flow_shift)
#         timesteps = scheduler.timesteps
#     elif args.sample_solver == "dpm++":
#         scheduler = FlowDPMSolverMultistepScheduler(
#             num_train_timesteps=config.num_train_timesteps, shift=1, use_dynamic_shifting=False
#         )
#         sampling_sigmas = get_sampling_sigmas(args.infer_steps, args.flow_shift)
#         timesteps, _ = retrieve_timesteps(scheduler, device=device, sigmas=sampling_sigmas)
#     elif args.sample_solver == "vanilla":
#         scheduler = FlowMatchDiscreteScheduler(num_train_timesteps=config.num_train_timesteps, shift=args.flow_shift)
#         scheduler.set_timesteps(args.infer_steps, device=device)
#         timesteps = scheduler.timesteps

#         # FlowMatchDiscreteScheduler does not support generator argument in step method
#         org_step = scheduler.step

#         def step_wrapper(
#             model_output: torch.Tensor,
#             timestep: Union[int, torch.Tensor],
#             sample: torch.Tensor,
#             return_dict: bool = True,
#             generator=None,
#         ):
#             return org_step(model_output, timestep, sample, return_dict=return_dict)

#         scheduler.step = step_wrapper
#     else:
#         raise NotImplementedError("Unsupported solver.")

#     return scheduler, timesteps


def convert_lora_for_framepack(lora_sd: dict[str, torch.Tensor]) -> dict[str, torch.Tensor]:
    # Check the format of the LoRA file
    keys = list(lora_sd.keys())
    if keys[0].startswith("lora_unet_"):
        # logging.info(f"Musubi Tuner LoRA detected")
        pass

    else:
        transformer_prefixes = ["diffusion_model", "transformer"]  # to ignore Text Encoder modules
        lora_suffix = None
        prefix = None
        for key in keys:
            if lora_suffix is None and "lora_A" in key:
                lora_suffix = "lora_A"
            if prefix is None:
                pfx = key.split(".")[0]
                if pfx in transformer_prefixes:
                    prefix = pfx
            if lora_suffix is not None and prefix is not None:
                break

        if lora_suffix == "lora_A" and prefix is not None:
            logging.info(f"Diffusion-pipe (?) LoRA detected, converting to the default LoRA format")
            lora_sd = convert_lora_from_diffusion_pipe_or_something(lora_sd, "lora_unet_")

        else:
            logging.info(f"LoRA file format not recognized. Using it as-is.")

    # Check LoRA is for FramePack or for HunyuanVideo
    is_hunyuan = False
    for key in lora_sd.keys():
        if "double_blocks" in key or "single_blocks" in key:
            is_hunyuan = True
            break
    if is_hunyuan:
        logging.info("HunyuanVideo LoRA detected, converting to FramePack format")
        lora_sd = convert_hunyuan_to_framepack(lora_sd)

    return lora_sd


def convert_lora_from_diffusion_pipe_or_something(lora_sd: dict[str, torch.Tensor], prefix: str) -> dict[str, torch.Tensor]:
    """
    Convert LoRA weights to the format used by the diffusion pipeline to Musubi Tuner.
    Copy from Musubi Tuner repo.
    """
    # convert from diffusers(?) to default LoRA
    # Diffusers format: {"diffusion_model.module.name.lora_A.weight": weight, "diffusion_model.module.name.lora_B.weight": weight, ...}
    # default LoRA format: {"prefix_module_name.lora_down.weight": weight, "prefix_module_name.lora_up.weight": weight, ...}

    # note: Diffusers has no alpha, so alpha is set to rank
    new_weights_sd = {}
    lora_dims = {}
    for key, weight in lora_sd.items():
        diffusers_prefix, key_body = key.split(".", 1)
        if diffusers_prefix != "diffusion_model" and diffusers_prefix != "transformer":
            print(f"unexpected key: {key} in diffusers format")
            continue

        new_key = f"{prefix}{key_body}".replace(".", "_").replace("_lora_A_", ".lora_down.").replace("_lora_B_", ".lora_up.")
        new_weights_sd[new_key] = weight

        lora_name = new_key.split(".")[0]  # before first dot
        if lora_name not in lora_dims and "lora_down" in new_key:
            lora_dims[lora_name] = weight.shape[0]

    # add alpha with rank
    for lora_name, dim in lora_dims.items():
        new_weights_sd[f"{lora_name}.alpha"] = torch.tensor(dim)

    return new_weights_sd


def convert_hunyuan_to_framepack(lora_sd: dict[str, torch.Tensor]) -> dict[str, torch.Tensor]:
    """
    Convert HunyuanVideo LoRA weights to FramePack format.
    """
    new_lora_sd = {}
    for key, weight in lora_sd.items():
        if "double_blocks" in key:
            key = key.replace("double_blocks", "transformer_blocks")
            key = key.replace("img_mod_linear", "norm1_linear")
            key = key.replace("img_attn_qkv", "attn_to_QKV")  # split later
            key = key.replace("img_attn_proj", "attn_to_out_0")
            key = key.replace("img_mlp_fc1", "ff_net_0_proj")
            key = key.replace("img_mlp_fc2", "ff_net_2")
            key = key.replace("txt_mod_linear", "norm1_context_linear")
            key = key.replace("txt_attn_qkv", "attn_add_QKV_proj")  # split later
            key = key.replace("txt_attn_proj", "attn_to_add_out")
            key = key.replace("txt_mlp_fc1", "ff_context_net_0_proj")
            key = key.replace("txt_mlp_fc2", "ff_context_net_2")
        elif "single_blocks" in key:
            key = key.replace("single_blocks", "single_transformer_blocks")
            key = key.replace("linear1", "attn_to_QKVM")  # split later
            key = key.replace("linear2", "proj_out")
            key = key.replace("modulation_linear", "norm_linear")
        else:
            print(f"Unsupported module name: {key}, only double_blocks and single_blocks are supported")
            continue

        if "QKVM" in key:
            # split QKVM into Q, K, V, M
            key_q = key.replace("QKVM", "q")
            key_k = key.replace("QKVM", "k")
            key_v = key.replace("QKVM", "v")
            key_m = key.replace("attn_to_QKVM", "proj_mlp")
            if "_down" in key or "alpha" in key:
                # copy QKVM weight or alpha to Q, K, V, M
                assert "alpha" in key or weight.size(1) == 3072, f"QKVM weight size mismatch: {key}. {weight.size()}"
                new_lora_sd[key_q] = weight
                new_lora_sd[key_k] = weight
                new_lora_sd[key_v] = weight
                new_lora_sd[key_m] = weight
            elif "_up" in key:
                # split QKVM weight into Q, K, V, M
                assert weight.size(0) == 21504, f"QKVM weight size mismatch: {key}. {weight.size()}"
                new_lora_sd[key_q] = weight[:3072]
                new_lora_sd[key_k] = weight[3072 : 3072 * 2]
                new_lora_sd[key_v] = weight[3072 * 2 : 3072 * 3]
                new_lora_sd[key_m] = weight[3072 * 3 :]  # 21504 - 3072 * 3 = 12288
            else:
                print(f"Unsupported module name: {key}")
                continue
        elif "QKV" in key:
            # split QKV into Q, K, V
            key_q = key.replace("QKV", "q")
            key_k = key.replace("QKV", "k")
            key_v = key.replace("QKV", "v")
            if "_down" in key or "alpha" in key:
                # copy QKV weight or alpha to Q, K, V
                assert "alpha" in key or weight.size(1) == 3072, f"QKV weight size mismatch: {key}. {weight.size()}"
                new_lora_sd[key_q] = weight
                new_lora_sd[key_k] = weight
                new_lora_sd[key_v] = weight
            elif "_up" in key:
                # split QKV weight into Q, K, V
                assert weight.size(0) == 3072 * 3, f"QKV weight size mismatch: {key}. {weight.size()}"
                new_lora_sd[key_q] = weight[:3072]
                new_lora_sd[key_k] = weight[3072 : 3072 * 2]
                new_lora_sd[key_v] = weight[3072 * 2 :]
            else:
                print(f"Unsupported module name: {key}")
                continue
        else:
            # no split needed
            new_lora_sd[key] = weight

    return new_lora_sd


def initialize_magcache(args: argparse.Namespace, model: HunyuanVideoTransformer3DModelPackedInference) -> None:
    if args.magcache_mag_ratios is None and not args.magcache_calibration:
        return

    # parse mag_ratios
    mag_ratios = None  # calibration mode
    if args.magcache_mag_ratios is not None:
        mag_ratios = [float(ratio) for ratio in args.magcache_mag_ratios.split(",")]
        if len(mag_ratios) == 1 and mag_ratios[0] == 0:
            # use default mag_ratios
            mag_ratios = None

    logger.info(
        f"Initializing MagCache with mag_ratios: {mag_ratios}, retention_ratio: {args.magcache_retention_ratio}, "
        f"magcache_thresh: {args.magcache_threshold}, K: {args.magcache_k}, calibration: {args.magcache_calibration}"
    )
    model.initialize_magcache(
        enable=True,
        retention_ratio=args.magcache_retention_ratio,
        mag_ratios=mag_ratios,
        magcache_thresh=args.magcache_threshold,
        K=args.magcache_k,
        calibration=args.magcache_calibration,
    )


def preprocess_magcache(args: argparse.Namespace, model: HunyuanVideoTransformer3DModelPackedInference) -> None:
    if args.magcache_mag_ratios is None and not args.magcache_calibration:
        return

    model.reset_magcache(args.infer_steps)


def postprocess_magcache(args: argparse.Namespace, model: HunyuanVideoTransformer3DModelPackedInference) -> None:
    if args.magcache_mag_ratios is None and not args.magcache_calibration:
        return
    if not args.magcache_calibration:
        return

    # print mag ratios
    norm_ratio, norm_std, cos_dis = model.get_calibration_data()
    logger.info(f"MagCache calibration data:")
    logger.info(f"  - norm_ratio: {norm_ratio}")
    logger.info(f"  - norm_std: {norm_std}")
    logger.info(f"  - cos_dis: {cos_dis}")
    logger.info(f"Copy and paste following values to --magcache_mag_ratios argument to use them:")
    print(",".join([f"{ratio:.5f}" for ratio in [1] + norm_ratio]))


def generate(
<<<<<<< HEAD
    args: argparse.Namespace, gen_settings: GenerationSettings, prof: Optional[torch.profiler.profile] = None, log_timing=None
) -> Optional[tuple[AutoencoderKLCausal3D, torch.Tensor]]:
=======
    args: argparse.Namespace,
    gen_settings: GenerationSettings,
    shared_models: Optional[Dict] = None,
    precomputed_image_data: Optional[Dict] = None,
    precomputed_text_data: Optional[Dict] = None,
) -> tuple[Optional[AutoencoderKLCausal3D], torch.Tensor]:  # VAE can be Optional
>>>>>>> 49ba0a1a
    """main function for generation

    Args:
        args: command line arguments
<<<<<<< HEAD
        shared_models: dictionary containing pre-loaded models
        log_timing: timing log function
=======
        shared_models: dictionary containing pre-loaded models (mainly for DiT)
        precomputed_image_data: Optional dictionary with precomputed image data
        precomputed_text_data: Optional dictionary with precomputed text data
>>>>>>> 49ba0a1a

    Returns:
        tuple: (AutoencoderKLCausal3D model (vae) or None, torch.Tensor generated latent)
    """
<<<<<<< HEAD
    device, _dit_weight_dtype = (gen_settings.device, gen_settings.dit_weight_dtype)
    
    if log_timing:
        log_timing("Starting generation function")
=======
    device, dit_weight_dtype = (gen_settings.device, gen_settings.dit_weight_dtype)
    vae_instance_for_return = None
>>>>>>> 49ba0a1a

    # prepare seed
    seed = args.seed if args.seed is not None else random.randint(0, 2**32 - 1)
    args.seed = seed  # set seed to args for saving

<<<<<<< HEAD
    vae = load_vae(args.vae, args.vae_chunk_size, args.vae_spatial_tile_sample_min_size, device)
    height, width, video_seconds, context, context_null, context_img, end_latent, control_latents, control_mask_images = (
        prepare_i2v_inputs(args, device, vae)
    )

    model = load_optimized_model(
        dit_path=args.dit,
        fp8_scaled=args.fp8_scaled,
        lora_weight=args.lora_weight,
        lora_multiplier=args.lora_multiplier,
        fp8=args.fp8,
        blocks_to_swap=args.blocks_to_swap,
        attn_mode=args.attn_mode,
        rope_scaling_timestep_threshold=args.rope_scaling_timestep_threshold,
        rope_scaling_factor=args.rope_scaling_factor,
        cache_dir=args.cache_dir,
        device=device,
        include_patterns=args.include_patterns,
        exclude_patterns=args.exclude_patterns,
        lycoris=args.lycoris,
        save_merged_model=args.save_merged_model,
        log_timing=log_timing,
    )
    # if we only want to save the model, we can skip the rest
    if model is None:
        return None
=======
    if precomputed_image_data is not None and precomputed_text_data is not None:
        logger.info("Using precomputed image and text data.")
        height = precomputed_image_data["height"]
        width = precomputed_image_data["width"]
        video_seconds = precomputed_image_data["video_seconds"]
        context_img = precomputed_image_data["context_img"]
        end_latent = precomputed_image_data["end_latent"]
        control_latents = precomputed_image_data["control_latents"]
        control_mask_images = precomputed_image_data["control_mask_images"]

        context = precomputed_text_data["context"]
        context_null = precomputed_text_data["context_null"]
        # VAE is not loaded here if data is precomputed; decoding VAE is handled by caller (e.g., process_batch_prompts)
        # vae_instance_for_return remains None
    else:
        # Load VAE if not precomputed (for single/interactive mode)
        # shared_models for single/interactive might contain text/image encoders, but not VAE after `load_shared_models` change.
        # So, VAE will be loaded here for single/interactive.
        logger.info("No precomputed data. Preparing image and text inputs.")
        if shared_models and "vae" in shared_models:  # Should not happen with new load_shared_models
            vae_instance_for_return = shared_models["vae"]
        else:
            vae_instance_for_return = load_vae(args.vae, args.vae_chunk_size, args.vae_spatial_tile_sample_min_size, device)

        height, width, video_seconds, context, context_null, context_img, end_latent, control_latents, control_mask_images = (
            prepare_i2v_inputs(args, device, vae_instance_for_return, shared_models)  # Pass VAE
        )

    if shared_models is None or "model" not in shared_models:
        # load DiT model
        model = load_dit_model(args, device)

        # merge LoRA weights
        if args.lora_weight is not None and len(args.lora_weight) > 0:
            # ugly hack to common merge_lora_weights function
            merge_lora_weights(lora_framepack, model, args, device, convert_lora_for_framepack)

            # if we only want to save the model, we can skip the rest
            if args.save_merged_model:
                return None, None

        # optimize model: fp8 conversion, block swap etc.
        optimize_model(model, args, device)

        if shared_models is not None:
            shared_models["model"] = model
    else:
        # use shared model
        model: HunyuanVideoTransformer3DModelPackedInference = shared_models["model"]
        model.move_to_device_except_swap_blocks(device)  # Handles block swap correctly
        model.prepare_block_swap_before_forward()
>>>>>>> 49ba0a1a

    # sampling
    latent_window_size = args.latent_window_size  # default is 9
    # ex: (5s * 30fps) / (9 * 4) = 4.16 -> 4 sections, 60s -> 1800 / 36 = 50 sections
    total_latent_sections = (video_seconds * 30) / (latent_window_size * 4)
    total_latent_sections = int(max(round(total_latent_sections), 1))

    # set random generator
    seed_g = torch.Generator(device="cpu")
    seed_g.manual_seed(seed)
    num_frames = latent_window_size * 4 - 3

    logger.info(
        f"Video size: {height}x{width}@{video_seconds} (HxW@seconds), fps: {args.fps}, num sections: {total_latent_sections}, "
        f"infer_steps: {args.infer_steps}, frames per generation: {num_frames}"
    )

    # video generation ######
    one_frame_inference = None
    if args.one_frame_inference is not None:
        one_frame_inference = set()
        for mode in args.one_frame_inference.split(","):
            one_frame_inference.add(mode.strip())

    if one_frame_inference is not None:
        real_history_latents = generate_with_one_frame_inference(
            args,
            model,
            context,
            context_null,
            context_img,
            control_latents,
            control_mask_images,
            latent_window_size,
            height,
            width,
            device,
            seed_g,
            one_frame_inference,
        )
    else:
        real_history_latents = inference(
            model=model,
            context=context,
            context_null=context_null,
            context_img=context_img,
            end_latent=end_latent,
            height=height,
            width=width,
            device=device,
            seed_g=seed_g,
            latent_window_size=latent_window_size,
            total_latent_sections=total_latent_sections,
            f1_mode=args.f1,
            one_frame_inference=one_frame_inference,
            num_frames=num_frames,
            sample_solver=args.sample_solver,
            guidance_scale=args.guidance_scale,
            embedded_cfg_scale=args.embedded_cfg_scale,
            guidance_rescale=args.guidance_rescale,
            infer_steps=args.infer_steps,
            latent_paddings=args.latent_paddings,
            log_timing=log_timing,
        )

    del model  # free memory
    synchronize_device(device)

    # wait for 5 seconds until block swap is done
    if args.blocks_to_swap > 0:
        logger.info("Waiting for 5 seconds to finish block swap")
        time.sleep(5)

    gc.collect()
    clean_memory_on_device(device)

    return vae, real_history_latents


def inference(
    model: HunyuanVideoTransformer3DModelPacked,
    context: Dict[int, Dict[str, torch.Tensor]],
    context_null: Dict[str, torch.Tensor],
    context_img: Dict[int, Dict[str, torch.Tensor]],
    end_latent: Optional[torch.Tensor],
    height: int,
    width: int,
    device: torch.device,
    seed_g: torch.Generator,
    latent_window_size: int,
    total_latent_sections: int,
    f1_mode: bool,
    one_frame_inference: Optional[set[str]],
    num_frames: int,
    sample_solver: str,
    guidance_scale: float,
    embedded_cfg_scale: float,
    guidance_rescale: float,
    infer_steps: int,
    latent_paddings: Optional[str],
    log_timing: Optional[Callable] = None,
) -> torch.Tensor:
    # prepare history latents
    history_latents = torch.zeros((1, 16, 1 + 2 + 16, height // 8, width // 8), dtype=torch.float32)
    if end_latent is not None and not f1_mode:
        logger.info(f"Use end image(s): {end_latent}")
        history_latents[:, :, :1] = end_latent.to(history_latents)

    # prepare clean latents and indices
    if not f1_mode:
        # Inverted Anti-drifting
        total_generated_latent_frames = 0
        latent_paddings_list = list(reversed(range(total_latent_sections)))

        if total_latent_sections > 4 and one_frame_inference is None:
            # In theory the latent_paddings should follow the above sequence, but it seems that duplicating some
            # items looks better than expanding it when total_latent_sections > 4
            # One can try to remove below trick and just
            # use `latent_paddings = list(reversed(range(total_latent_sections)))` to compare
            # 4 sections: 3, 2, 1, 0. 50 sections: 3, 2, 2, ... 2, 1, 0
            latent_paddings_list = [3] + [2] * (total_latent_sections - 3) + [1, 0]

        if latent_paddings is not None:
            # parse user defined latent paddings
            user_latent_paddings = [int(x) for x in latent_paddings.split(",")]
            if len(user_latent_paddings) < total_latent_sections:
                print(
                    f"User defined latent paddings length {len(user_latent_paddings)} does not match total sections {total_latent_sections}."
                )
                print(f"Use default paddings instead for unspecified sections.")
                latent_paddings_list[: len(user_latent_paddings)] = user_latent_paddings
            elif len(user_latent_paddings) > total_latent_sections:
                print(
                    f"User defined latent paddings length {len(user_latent_paddings)} is greater than total sections {total_latent_sections}."
                )
                print(f"Use only first {total_latent_sections} paddings instead.")
                latent_paddings_list = user_latent_paddings[:total_latent_sections]
            else:
                latent_paddings_list = user_latent_paddings
    else:
        start_latent = context_img[0]["start_latent"]
        history_latents = torch.cat([history_latents, start_latent], dim=2)
        total_generated_latent_frames = 1  # a bit hacky, but we employ the same logic as in official code
        latent_paddings_list = [0] * total_latent_sections  # dummy paddings for F1 mode

    for loop_index in range(total_latent_sections):
        latent_padding = latent_paddings_list[loop_index]

        if not f1_mode:
            # Inverted Anti-drifting
            section_index_reverse = loop_index  # 0, 1, 2, 3
            section_index = total_latent_sections - 1 - section_index_reverse  # 3, 2, 1, 0
            section_index_from_last = -(section_index_reverse + 1)  # -1, -2, -3, -4

            is_last_section = section_index == 0
            is_first_section = section_index_reverse == 0
            latent_padding_size = latent_padding * latent_window_size

            logger.info(f"latent_padding_size = {latent_padding_size}, is_last_section = {is_last_section}")
        else:
            section_index = loop_index  # 0, 1, 2, 3
            section_index_from_last = section_index - total_latent_sections  # -4, -3, -2, -1
            is_last_section = loop_index == total_latent_sections - 1
            is_first_section = loop_index == 0
            latent_padding_size = 0  # dummy padding for F1 mode

        # select start latent
        if section_index_from_last in context_img:
            image_index = section_index_from_last
        elif section_index in context_img:
            image_index = section_index
        else:
            image_index = 0

        start_latent = context_img[image_index]["start_latent"]
        image_path = context_img[image_index]["image_path"]
        if image_index != 0:  # use section image other than section 0
            logger.info(
                f"Apply experimental section image, latent_padding_size = {latent_padding_size}, image_path = {image_path}"
            )

<<<<<<< HEAD
        if not f1_mode:
            # Inverted Anti-drifting
            indices = torch.arange(0, sum([1, latent_padding_size, latent_window_size, 1, 2, 16])).unsqueeze(0)
            (
                clean_latent_indices_pre,
                blank_indices,
                latent_indices,
                clean_latent_indices_post,
                clean_latent_2x_indices,
                clean_latent_4x_indices,
            ) = indices.split([1, latent_padding_size, latent_window_size, 1, 2, 16], dim=1)

            clean_latent_indices = torch.cat([clean_latent_indices_pre, clean_latent_indices_post], dim=1)

            clean_latents_pre = start_latent.to(history_latents)
            clean_latents_post, clean_latents_2x, clean_latents_4x = history_latents[:, :, : 1 + 2 + 16, :, :].split(
                [1, 2, 16], dim=2
            )
            clean_latents = torch.cat([clean_latents_pre, clean_latents_post], dim=2)
=======
            llama_vec_n = context_null["llama_vec"].to(device, dtype=torch.bfloat16)
            llama_attention_mask_n = context_null["llama_attention_mask"].to(device)
            clip_l_pooler_n = context_null["clip_l_pooler"].to(device, dtype=torch.bfloat16)

            preprocess_magcache(args, model)

            generated_latents = sample_hunyuan(
                transformer=model,
                sampler=args.sample_solver,
                width=width,
                height=height,
                frames=num_frames,
                real_guidance_scale=args.guidance_scale,
                distilled_guidance_scale=args.embedded_cfg_scale,
                guidance_rescale=args.guidance_rescale,
                shift=args.flow_shift,
                num_inference_steps=args.infer_steps,
                generator=seed_g,
                prompt_embeds=llama_vec,
                prompt_embeds_mask=llama_attention_mask,
                prompt_poolers=clip_l_pooler,
                negative_prompt_embeds=llama_vec_n,
                negative_prompt_embeds_mask=llama_attention_mask_n,
                negative_prompt_poolers=clip_l_pooler_n,
                device=device,
                dtype=torch.bfloat16,
                image_embeddings=image_encoder_last_hidden_state,
                latent_indices=latent_indices,
                clean_latents=clean_latents,
                clean_latent_indices=clean_latent_indices,
                clean_latents_2x=clean_latents_2x,
                clean_latent_2x_indices=clean_latent_2x_indices,
                clean_latents_4x=clean_latents_4x,
                clean_latent_4x_indices=clean_latent_4x_indices,
            )
            postprocess_magcache(args, model)
>>>>>>> 49ba0a1a

        else:
            # F1 mode
            indices = torch.arange(0, sum([1, 16, 2, 1, latent_window_size])).unsqueeze(0)
            (
                clean_latent_indices_start,
                clean_latent_4x_indices,
                clean_latent_2x_indices,
                clean_latent_1x_indices,
                latent_indices,
            ) = indices.split([1, 16, 2, 1, latent_window_size], dim=1)
            clean_latent_indices = torch.cat([clean_latent_indices_start, clean_latent_1x_indices], dim=1)

            clean_latents_4x, clean_latents_2x, clean_latents_1x = history_latents[:, :, -sum([16, 2, 1]) :, :, :].split(
                [16, 2, 1], dim=2
            )
            clean_latents = torch.cat([start_latent.to(history_latents), clean_latents_1x], dim=2)

        # if use_teacache:
        #     transformer.initialize_teacache(enable_teacache=True, num_steps=steps)
        # else:
        #     transformer.initialize_teacache(enable_teacache=False)

        # prepare conditioning inputs
        if section_index_from_last in context:
            prompt_index = section_index_from_last
        elif section_index in context:
            prompt_index = section_index
        else:
            prompt_index = 0

<<<<<<< HEAD
        context_for_index = context[prompt_index]
        # if args.section_prompts is not None:
        logger.info(f"Section {section_index}: {context_for_index['prompt']}")
        if log_timing:
            log_timing(f"Starting generation for section {section_index}")

        llama_vec = context_for_index["llama_vec"].to(device, dtype=torch.bfloat16)
        llama_attention_mask = context_for_index["llama_attention_mask"].to(device)
        clip_l_pooler = context_for_index["clip_l_pooler"].to(device, dtype=torch.bfloat16)
=======
                history_latents = torch.cat([generated_latents.to(history_latents), history_latents], dim=2)
                real_history_latents = history_latents[:, :, :total_generated_latent_frames, :, :]
            else:
                # F1 mode: append generated latents to history latents
                history_latents = torch.cat([history_latents, generated_latents.to(history_latents)], dim=2)
                real_history_latents = history_latents[:, :, -total_generated_latent_frames:, :, :]

            logger.info(f"Generated. Latent shape {real_history_latents.shape}")

            # # TODO support saving intermediate video
            # clean_memory_on_device(device)
            # vae.to(device)
            # if history_pixels is None:
            #     history_pixels = hunyuan.vae_decode(real_history_latents, vae).cpu()
            # else:
            #     section_latent_frames = (latent_window_size * 2 + 1) if is_last_section else (latent_window_size * 2)
            #     overlapped_frames = latent_window_size * 4 - 3
            #     current_pixels = hunyuan.vae_decode(real_history_latents[:, :, :section_latent_frames], vae).cpu()
            #     history_pixels = soft_append_bcthw(current_pixels, history_pixels, overlapped_frames)
            # vae.to("cpu")
            # # if not is_last_section:
            # #     # save intermediate video
            # #     save_video(history_pixels[0], args, total_generated_latent_frames)
            # print(f"Decoded. Current latent shape {real_history_latents.shape}; pixel shape {history_pixels.shape}")

    # Only clean up shared models if they were created within this function
    wait_for_clean_memory = False
    if not (shared_models and "model" in shared_models) and "model" in locals():  # if model was loaded locally
        del model
        synchronize_device(device)
        wait_for_clean_memory = True

    # wait for 5 seconds until block swap is done
    if wait_for_clean_memory and args.blocks_to_swap > 0:
        logger.info("Waiting for 5 seconds to finish block swap")
        time.sleep(5)
>>>>>>> 49ba0a1a

        image_encoder_last_hidden_state = context_img[image_index]["image_encoder_last_hidden_state"].to(
            device, dtype=torch.bfloat16
        )

<<<<<<< HEAD
        llama_vec_n = context_null["llama_vec"].to(device, dtype=torch.bfloat16)
        llama_attention_mask_n = context_null["llama_attention_mask"].to(device)
        clip_l_pooler_n = context_null["clip_l_pooler"].to(device, dtype=torch.bfloat16)

        generated_latents = sample_hunyuan(
            transformer=model,
            sampler=sample_solver,
            width=width,
            height=height,
            frames=num_frames,
            real_guidance_scale=guidance_scale,
            distilled_guidance_scale=embedded_cfg_scale,
            guidance_rescale=guidance_rescale,
            # shift=3.0,
            num_inference_steps=infer_steps,
            generator=seed_g,
            prompt_embeds=llama_vec,
            prompt_embeds_mask=llama_attention_mask,
            prompt_poolers=clip_l_pooler,
            negative_prompt_embeds=llama_vec_n,
            negative_prompt_embeds_mask=llama_attention_mask_n,
            negative_prompt_poolers=clip_l_pooler_n,
            device=device,
            dtype=torch.bfloat16,
            image_embeddings=image_encoder_last_hidden_state,
            latent_indices=latent_indices,
            clean_latents=clean_latents,
            clean_latent_indices=clean_latent_indices,
            clean_latents_2x=clean_latents_2x,
            clean_latent_2x_indices=clean_latent_2x_indices,
            clean_latents_4x=clean_latents_4x,
            clean_latent_4x_indices=clean_latent_4x_indices,
        )
=======
    return vae_instance_for_return, real_history_latents
>>>>>>> 49ba0a1a

        # concatenate generated latents
        total_generated_latent_frames += int(generated_latents.shape[2])
        if not f1_mode:
            # Inverted Anti-drifting: prepend generated latents to history latents
            if is_last_section:
                generated_latents = torch.cat([start_latent.to(generated_latents), generated_latents], dim=2)
                total_generated_latent_frames += 1

            history_latents = torch.cat([generated_latents.to(history_latents), history_latents], dim=2)
            real_history_latents = history_latents[:, :, :total_generated_latent_frames, :, :]
        else:
            # F1 mode: append generated latents to history latents
            history_latents = torch.cat([history_latents, generated_latents.to(history_latents)], dim=2)
            real_history_latents = history_latents[:, :, -total_generated_latent_frames:, :, :]

        logger.info(f"Generated. Latent shape {real_history_latents.shape}")
        if log_timing:
            log_timing(f"Completed generation for section {section_index}")
        
        # # TODO support saving intermediate video
        # clean_memory_on_device(device)
        # vae.to(device)
        # if history_pixels is None:
        #     history_pixels = hunyuan.vae_decode(real_history_latents, vae).cpu()
        # else:
        #     section_latent_frames = (latent_window_size * 2 + 1) if is_last_section else (latent_window_size * 2)
        #     overlapped_frames = latent_window_size * 4 - 3
        #     current_pixels = hunyuan.vae_decode(real_history_latents[:, :, :section_latent_frames], vae).cpu()
        #     history_pixels = soft_append_bcthw(current_pixels, history_pixels, overlapped_frames)
        # vae.to("cpu")
        # # if not is_last_section:
        # #     # save intermediate video
        # #     save_video(history_pixels[0], args, total_generated_latent_frames)
        # print(f"Decoded. Current latent shape {real_history_latents.shape}; pixel shape {history_pixels.shape}")

        # prof.step()

    return real_history_latents

def generate_with_one_frame_inference(
    args: argparse.Namespace,
    model: HunyuanVideoTransformer3DModelPackedInference,
    context: Dict[int, Dict[str, torch.Tensor]],
    context_null: Dict[str, torch.Tensor],
    context_img: Dict[int, Dict[str, torch.Tensor]],
    control_latents: Optional[List[torch.Tensor]],
    control_mask_images: Optional[List[Optional[Image.Image]]],
    latent_window_size: int,
    height: int,
    width: int,
    device: torch.device,
    seed_g: torch.Generator,
    one_frame_inference: set[str],
) -> torch.Tensor:
    # one frame inference
    sample_num_frames = 1
    latent_indices = torch.zeros((1, 1), dtype=torch.int64)  # 1x1 latent index for target image
    latent_indices[:, 0] = latent_window_size  # last of latent_window

    def get_latent_mask(mask_image: Image.Image) -> torch.Tensor:
        if mask_image.mode != "L":
            mask_image = mask_image.convert("L")
        mask_image = mask_image.resize((width // 8, height // 8), Image.LANCZOS if hasattr(Image, 'LANCZOS') else Image.Resampling.LANCZOS)
        mask_image = np.array(mask_image)  # PIL to numpy, HWC
        mask_image = torch.from_numpy(mask_image).float() / 255.0  # 0 to 1.0, HWC
        mask_image = mask_image.squeeze(-1)  # HWC -> HW
        mask_image = mask_image.unsqueeze(0).unsqueeze(0).unsqueeze(0)  # HW -> 111HW (BCFHW)
        mask_image = mask_image.to(torch.float32)
        return mask_image

    if control_latents is None or len(control_latents) == 0:
        logger.info(f"No control images provided for one frame inference. Use zero latents for control images.")
        control_latents = [torch.zeros(1, 16, 1, height // 8, width // 8, dtype=torch.float32)]

    if "no_post" not in one_frame_inference:
        # add zero latents as clean latents post
        control_latents.append(torch.zeros((1, 16, 1, height // 8, width // 8), dtype=torch.float32))
        logger.info(f"Add zero latents as clean latents post for one frame inference.")

    # kisekaeichi and 1f-mc: both are using control images, but indices are different
    clean_latents = torch.cat(control_latents, dim=2)  # (1, 16, num_control_images, H//8, W//8)
    clean_latent_indices = torch.zeros((1, len(control_latents)), dtype=torch.int64)
    if "no_post" not in one_frame_inference:
        clean_latent_indices[:, -1] = 1 + latent_window_size  # default index for clean latents post

    for i in range(len(control_latents)):
        mask_image = None
        if args.control_image_mask_path is not None and i < len(args.control_image_mask_path):
            mask_image = get_latent_mask(Image.open(args.control_image_mask_path[i]))
            logger.info(
                f"Apply mask for clean latents 1x for {i + 1}: {args.control_image_mask_path[i]}, shape: {mask_image.shape}"
            )
        elif control_mask_images is not None and i < len(control_mask_images) and control_mask_images[i] is not None:
            mask_image = get_latent_mask(control_mask_images[i])
            logger.info(f"Apply mask for clean latents 1x for {i + 1} with alpha channel: {mask_image.shape}")
        if mask_image is not None:
            clean_latents[:, :, i : i + 1, :, :] = clean_latents[:, :, i : i + 1, :, :] * mask_image

    for one_frame_param in one_frame_inference:
        if one_frame_param.startswith("target_index="):
            target_index = int(one_frame_param.split("=")[1])
            latent_indices[:, 0] = target_index
            logger.info(f"Set index for target: {target_index}")
        elif one_frame_param.startswith("control_index="):
            control_indices = one_frame_param.split("=")[1].split(";")
            i = 0
            while i < len(control_indices) and i < clean_latent_indices.shape[1]:
                control_index = int(control_indices[i])
                clean_latent_indices[:, i] = control_index
                i += 1
            logger.info(f"Set index for clean latent 1x: {control_indices}")

    # "default" option does nothing, so we can skip it
    if "default" in one_frame_inference:
        pass

    if "no_2x" in one_frame_inference:
        clean_latents_2x = None
        clean_latent_2x_indices = None
        logger.info(f"No clean_latents_2x")
    else:
        clean_latents_2x = torch.zeros((1, 16, 2, height // 8, width // 8), dtype=torch.float32)
        index = 1 + latent_window_size + 1
        clean_latent_2x_indices = torch.arange(index, index + 2).unsqueeze(0)  #  2

    if "no_4x" in one_frame_inference:
        clean_latents_4x = None
        clean_latent_4x_indices = None
        logger.info(f"No clean_latents_4x")
    else:
        clean_latents_4x = torch.zeros((1, 16, 16, height // 8, width // 8), dtype=torch.float32)
        index = 1 + latent_window_size + 1 + 2
        clean_latent_4x_indices = torch.arange(index, index + 16).unsqueeze(0)  #  16

    logger.info(
        f"One frame inference. clean_latent: {clean_latents.shape} latent_indices: {latent_indices}, clean_latent_indices: {clean_latent_indices}, num_frames: {sample_num_frames}"
    )

    # prepare conditioning inputs
    prompt_index = 0
    image_index = 0

    context_for_index = context[prompt_index]
    logger.info(f"Prompt: {context_for_index['prompt']}")

    llama_vec = context_for_index["llama_vec"].to(device, dtype=torch.bfloat16)
    llama_attention_mask = context_for_index["llama_attention_mask"].to(device)
    clip_l_pooler = context_for_index["clip_l_pooler"].to(device, dtype=torch.bfloat16)

    image_encoder_last_hidden_state = context_img[image_index]["image_encoder_last_hidden_state"].to(device, dtype=torch.bfloat16)

    llama_vec_n = context_null["llama_vec"].to(device, dtype=torch.bfloat16)
    llama_attention_mask_n = context_null["llama_attention_mask"].to(device)
    clip_l_pooler_n = context_null["clip_l_pooler"].to(device, dtype=torch.bfloat16)

    preprocess_magcache(args, model)

    generated_latents = sample_hunyuan(
        transformer=model,
        sampler=args.sample_solver,
        width=width,
        height=height,
        frames=1,
        real_guidance_scale=args.guidance_scale,
        distilled_guidance_scale=args.embedded_cfg_scale,
        guidance_rescale=args.guidance_rescale,
        shift=args.flow_shift,
        num_inference_steps=args.infer_steps,
        generator=seed_g,
        prompt_embeds=llama_vec,
        prompt_embeds_mask=llama_attention_mask,
        prompt_poolers=clip_l_pooler,
        negative_prompt_embeds=llama_vec_n,
        negative_prompt_embeds_mask=llama_attention_mask_n,
        negative_prompt_poolers=clip_l_pooler_n,
        device=device,
        dtype=torch.bfloat16,
        image_embeddings=image_encoder_last_hidden_state,
        latent_indices=latent_indices,
        clean_latents=clean_latents,
        clean_latent_indices=clean_latent_indices,
        clean_latents_2x=clean_latents_2x,
        clean_latent_2x_indices=clean_latent_2x_indices,
        clean_latents_4x=clean_latents_4x,
        clean_latent_4x_indices=clean_latent_4x_indices,
    )

    postprocess_magcache(args, model)

    real_history_latents = generated_latents.to(clean_latents)
    return real_history_latents


def save_latent(latent: torch.Tensor, args: argparse.Namespace, height: int, width: int) -> str:
    """Save latent to file

    Args:
        latent: Latent tensor
        args: command line arguments
        height: height of frame
        width: width of frame

    Returns:
        str: Path to saved latent file
    """
    save_path = args.save_path
    os.makedirs(save_path, exist_ok=True)
    time_flag = datetime.fromtimestamp(time.time()).strftime("%Y%m%d-%H%M%S")

    seed = args.seed
    video_seconds = args.video_seconds

    latent_path = f"{save_path}/{time_flag}_{seed}_latent.safetensors"

    if args.no_metadata:
        metadata = None
    else:
        # Convert args to dictionary and select relevant fields
        args_dict = vars(args)
        metadata_fields = [
            "prompt", "negative_prompt", "infer_steps", "guidance_scale",
            "latent_window_size", "embedded_cfg_scale", "guidance_rescale",
            "sample_solver", "fps", "image_path", "end_image_path",
            "control_image_path", "control_image_mask_path", "one_frame_inference",
            "f1", "rope_scaling_factor", "rope_scaling_timestep_threshold"
        ]
        
        metadata = {}
        # Add args fields
        for field in metadata_fields:
            if field in args_dict and args_dict[field] is not None:
                metadata[field] = str(args_dict[field])
        
        # Add computed values
        metadata["seeds"] = str(seed)
        metadata["height"] = str(height)
        metadata["width"] = str(width)
        metadata["video_seconds"] = str(video_seconds)

    sd = {"latent": latent.contiguous()}
    save_file(sd, latent_path, metadata=metadata)
    logger.info(f"Latent saved to: {latent_path}")

    return latent_path


def save_video(
    video: torch.Tensor, args: argparse.Namespace, original_base_name: Optional[str] = None, latent_frames: Optional[int] = None
) -> str:
    """Save video to file

    Args:
        video: Video tensor
        args: command line arguments
        original_base_name: Original base name (if latents are loaded from files)

    Returns:
        str: Path to saved video file
    """
    save_path = args.save_path
    os.makedirs(save_path, exist_ok=True)
    time_flag = datetime.fromtimestamp(time.time()).strftime("%Y%m%d-%H%M%S")

    seed = args.seed
    original_name = "" if original_base_name is None else f"_{original_base_name}"
    latent_frames_str = "" if latent_frames is None else f"_{latent_frames}"
    video_path = f"{save_path}/{time_flag}_{seed}{original_name}{latent_frames_str}.mp4"

    video = video.unsqueeze(0)
    save_videos_grid(video, video_path, fps=args.fps, rescale=True)
    logger.info(f"Video saved to: {video_path}")

    return video_path


def save_images(sample: torch.Tensor, args: argparse.Namespace, original_base_name: Optional[str] = None) -> str:
    """Save images to directory

    Args:
        sample: Video tensor
        args: command line arguments
        original_base_name: Original base name (if latents are loaded from files)

    Returns:
        str: Path to saved images directory
    """
    save_path = args.save_path
    os.makedirs(save_path, exist_ok=True)
    time_flag = datetime.fromtimestamp(time.time()).strftime("%Y%m%d-%H%M%S")

    seed = args.seed
    original_name = "" if original_base_name is None else f"_{original_base_name}"
    image_name = f"{time_flag}_{seed}{original_name}"
    sample = sample.unsqueeze(0)
    one_frame_mode = args.one_frame_inference is not None
    save_images_grid(sample, save_path, image_name, rescale=True, create_subdir=not one_frame_mode)
    logger.info(f"Sample images saved to: {save_path}/{image_name}")

    return f"{save_path}/{image_name}"


def save_output(
    args: argparse.Namespace,
    vae: AutoencoderKLCausal3D,  # Expect a VAE instance for decoding
    latent: torch.Tensor,
    device: torch.device,
    original_base_names: Optional[List[str]] = None,
    log_timing=None,
) -> None:
    """save output

    Args:
        args: command line arguments
        vae: VAE model
        latent: latent tensor
        device: device to use
        original_base_names: original base names (if latents are loaded from files)
    """
    height, width = latent.shape[-2], latent.shape[-1]  # BCTHW
    height *= 8
    width *= 8
    # print(f"Saving output. Latent shape {latent.shape}; pixel shape {height}x{width}")
    if args.output_type == "latent" or args.output_type == "both" or args.output_type == "latent_images":
        # save latent
        save_latent(latent, args, height, width)
    if args.output_type == "latent":
        return

<<<<<<< HEAD
    if log_timing:
        log_timing("Starting video decoding")
=======
    if vae is None:
        logger.error("VAE is None, cannot decode latents for saving video/images.")
        return

>>>>>>> 49ba0a1a
    total_latent_sections = (args.video_seconds * 30) / (args.latent_window_size * 4)
    total_latent_sections = int(max(round(total_latent_sections), 1))
    video = decode_latent(
        args.latent_window_size, total_latent_sections, args.bulk_decode, vae, latent, device, args.one_frame_inference is not None
    )
    if log_timing:
        log_timing("Completed video decoding")

    if args.output_type == "video" or args.output_type == "both":
        # save video
        original_name = "" if original_base_names is None else f"_{original_base_names[0]}"
        save_video(video, args, original_name)

    elif args.output_type == "images" or args.output_type == "latent_images":
        # save images
        original_name = "" if original_base_names is None else f"_{original_base_names[0]}"
        save_images(video, args, original_name)


def preprocess_prompts_for_batch(prompt_lines: List[str], base_args: argparse.Namespace) -> List[Dict]:
    """Process multiple prompts for batch mode

    Args:
        prompt_lines: List of prompt lines
        base_args: Base command line arguments

    Returns:
        List[Dict]: List of prompt data dictionaries
    """
    prompts_data = []

    for line in prompt_lines:
        line = line.strip()
        if not line or line.startswith("#"):  # Skip empty lines and comments
            continue

        # Parse prompt line and create override dictionary
        prompt_data = parse_prompt_line(line)
        logger.info(f"Parsed prompt data: {prompt_data}")
        prompts_data.append(prompt_data)

    return prompts_data


def load_shared_models(args: argparse.Namespace) -> Dict:
    """Load shared models for batch processing or interactive mode.
    Models are loaded to CPU to save memory. VAE is NOT loaded here.
    DiT model is also NOT loaded here, handled by process_batch_prompts or generate.

    Args:
        args: Base command line arguments

    Returns:
        Dict: Dictionary of shared models (text/image encoders)
    """
    shared_models = {}
<<<<<<< HEAD
    tokenizer1, text_encoder1 = load_text_encoder1(args.text_encoder1, args.fp8_llm, "cpu")
    tokenizer2, text_encoder2 = load_text_encoder2(args.text_encoder2)
    feature_extractor, image_encoder = load_image_encoders(args)
    vae = load_vae(args.vae, args.vae_chunk_size, args.vae_spatial_tile_sample_min_size, "cpu")
=======
    # Load text encoders to CPU
    tokenizer1, text_encoder1 = load_text_encoder1(args, args.fp8_llm, "cpu")
    tokenizer2, text_encoder2 = load_text_encoder2(args)  # Assumes it loads to CPU or handles device internally
    # Load image encoders to CPU
    feature_extractor, image_encoder = load_image_encoders(args)  # Assumes it loads to CPU or handles device internally

>>>>>>> 49ba0a1a
    shared_models["tokenizer1"] = tokenizer1
    shared_models["text_encoder1"] = text_encoder1
    shared_models["tokenizer2"] = tokenizer2
    shared_models["text_encoder2"] = text_encoder2
    shared_models["feature_extractor"] = feature_extractor
    shared_models["image_encoder"] = image_encoder

    return shared_models


<<<<<<< HEAD
=======
def process_batch_prompts(prompts_data: List[Dict], args: argparse.Namespace) -> None:
    """Process multiple prompts with model reuse and batched precomputation

    Args:
        prompts_data: List of prompt data dictionaries
        args: Base command line arguments
    """
    if not prompts_data:
        logger.warning("No valid prompts found")
        return

    gen_settings = get_generation_settings(args)
    device = gen_settings.device

    # 1. Precompute Image Data (VAE and Image Encoders)
    logger.info("Loading VAE and Image Encoders for batch image preprocessing...")
    vae_for_batch = load_vae(args.vae, args.vae_chunk_size, args.vae_spatial_tile_sample_min_size, "cpu")
    feature_extractor_batch, image_encoder_batch = load_image_encoders(args)  # Assume loads to CPU

    all_precomputed_image_data = []
    all_prompt_args_list = [apply_overrides(args, pd) for pd in prompts_data]  # Create all arg instances first

    logger.info("Preprocessing images and VAE encoding for all prompts...")

    # VAE and Image Encoder to device for this phase, because we do not want to offload them to CPU
    vae_for_batch.to(device)
    image_encoder_batch.to(device)

    # Pass models via a temporary shared_models dict for prepare_image_inputs
    # This ensures prepare_image_inputs can use them if it expects them in shared_models
    # Or it can load them if this dict is empty (though here we provide them)
    temp_shared_models_img = {"feature_extractor": feature_extractor_batch, "image_encoder": image_encoder_batch}

    for i, prompt_args_item in enumerate(all_prompt_args_list):
        logger.info(f"Image preprocessing for prompt {i+1}/{len(all_prompt_args_list)}: {prompt_args_item.prompt}")
        # prepare_image_inputs will move vae/image_encoder to device temporarily
        image_data = prepare_image_inputs(prompt_args_item, device, vae_for_batch, temp_shared_models_img)
        all_precomputed_image_data.append(image_data)

    # Models should be back on GPU because prepare_image_inputs moved them to the original device
    del feature_extractor_batch, image_encoder_batch, temp_shared_models_img
    vae_for_batch.to("cpu")  # Move VAE back to CPU
    clean_memory_on_device(device)

    # 2. Precompute Text Data (Text Encoders)
    logger.info("Loading Text Encoders for batch text preprocessing...")
    # Text Encoders loaded to CPU by load_text_encoder1/2
    tokenizer1_batch, text_encoder1_batch = load_text_encoder1(args, args.fp8_llm, device)
    tokenizer2_batch, text_encoder2_batch = load_text_encoder2(args)

    # Text Encoders to device for this phase
    text_encoder2_batch.to(device)  # Moved into prepare_text_inputs logic

    all_precomputed_text_data = []
    conds_cache_batch = {}

    logger.info("Preprocessing text and LLM/TextEncoder encoding for all prompts...")
    temp_shared_models_txt = {
        "tokenizer1": tokenizer1_batch,
        "text_encoder1": text_encoder1_batch,  # on GPU
        "tokenizer2": tokenizer2_batch,
        "text_encoder2": text_encoder2_batch,  # on GPU
        "conds_cache": conds_cache_batch,
    }

    for i, prompt_args_item in enumerate(all_prompt_args_list):
        logger.info(f"Text preprocessing for prompt {i+1}/{len(all_prompt_args_list)}: {prompt_args_item.prompt}")
        # prepare_text_inputs will move text_encoders to device temporarily
        text_data = prepare_text_inputs(prompt_args_item, device, temp_shared_models_txt)
        all_precomputed_text_data.append(text_data)

    # Models should be removed from device after prepare_text_inputs
    del tokenizer1_batch, text_encoder1_batch, tokenizer2_batch, text_encoder2_batch, temp_shared_models_txt, conds_cache_batch
    clean_memory_on_device(device)

    # 3. Load DiT Model once
    logger.info("Loading DiT model for batch generation...")
    # Use args from the first prompt for DiT loading (LoRA etc. should be consistent for a batch)
    first_prompt_args = all_prompt_args_list[0]
    dit_model = load_dit_model(first_prompt_args, device)  # Load directly to target device if possible
    if first_prompt_args.lora_weight is not None and len(first_prompt_args.lora_weight) > 0:
        logger.info("Merging LoRA weights into DiT model...")
        merge_lora_weights(lora_framepack, dit_model, first_prompt_args, device, convert_lora_for_framepack)
        if first_prompt_args.save_merged_model:
            logger.info("Merged DiT model saved. Skipping generation.")
            del dit_model
            clean_memory_on_device(device)
            return
    logger.info("Optimizing DiT model...")
    optimize_model(dit_model, first_prompt_args, device)  # Handles device placement, fp8 etc.

    shared_models_for_generate = {"model": dit_model}  # Pass DiT via shared_models

    all_latents = []

    logger.info("Generating latents for all prompts...")
    with torch.no_grad():
        for i, prompt_args_item in enumerate(all_prompt_args_list):
            current_image_data = all_precomputed_image_data[i]
            current_text_data = all_precomputed_text_data[i]

            logger.info(f"Generating latent for prompt {i+1}/{len(all_prompt_args_list)}: {prompt_args_item.prompt}")
            try:
                # generate is called with precomputed data, so it won't load VAE/Text/Image encoders.
                # It will use the DiT model from shared_models_for_generate.
                # The VAE instance returned by generate will be None here.
                _, latent = generate(
                    prompt_args_item, gen_settings, shared_models_for_generate, current_image_data, current_text_data
                )

                if latent is None and prompt_args_item.save_merged_model:  # Should be caught earlier
                    continue

                # Save latent if needed (using data from precomputed_image_data for H/W)
                if prompt_args_item.output_type in ["latent", "both", "latent_images"]:
                    height = current_image_data["height"]
                    width = current_image_data["width"]
                    save_latent(latent, prompt_args_item, height, width)

                all_latents.append(latent)
            except Exception as e:
                logger.error(f"Error generating latent for prompt: {prompt_args_item.prompt}. Error: {e}", exc_info=True)
                all_latents.append(None)  # Add placeholder for failed generations
                continue

    # Free DiT model
    logger.info("Releasing DiT model from memory...")
    if args.blocks_to_swap > 0:
        logger.info("Waiting for 5 seconds to finish block swap")
        time.sleep(5)

    del shared_models_for_generate["model"]
    del dit_model
    clean_memory_on_device(device)
    synchronize_device(device)  # Ensure memory is freed before loading VAE for decoding

    # 4. Decode latents and save outputs (using vae_for_batch)
    if args.output_type != "latent":
        logger.info("Decoding latents to videos/images using batched VAE...")
        vae_for_batch.to(device)  # Move VAE to device for decoding

        for i, latent in enumerate(all_latents):
            if latent is None:  # Skip failed generations
                logger.warning(f"Skipping decoding for prompt {i+1} due to previous error.")
                continue

            current_args = all_prompt_args_list[i]
            logger.info(f"Decoding output {i+1}/{len(all_latents)} for prompt: {current_args.prompt}")

            # if args.output_type is "both" or "latent_images", we already saved latent above.
            # so we skip saving latent here.
            if current_args.output_type == "both":
                current_args.output_type = "video"
            elif current_args.output_type == "latent_images":
                current_args.output_type = "images"

            # save_output expects latent to be [BCTHW] or [CTHW]. generate returns [BCTHW] (batch size 1).
            # latent[0] is correct if generate returns it with batch dim.
            # The latent from generate is (1, C, T, H, W)
            save_output(current_args, vae_for_batch, latent[0], device)  # Pass vae_for_batch

        vae_for_batch.to("cpu")  # Move VAE back to CPU

    del vae_for_batch
    clean_memory_on_device(device)


def process_interactive(args: argparse.Namespace) -> None:
    """Process prompts in interactive mode

    Args:
        args: Base command line arguments
    """
    gen_settings = get_generation_settings(args)
    device = gen_settings.device
    shared_models = load_shared_models(args)
    shared_models["conds_cache"] = {}  # Initialize empty cache for interactive mode

    print("Interactive mode. Enter prompts (Ctrl+D or Ctrl+Z (Windows) to exit):")

    try:
        import prompt_toolkit
    except ImportError:
        logger.warning("prompt_toolkit not found. Using basic input instead.")
        prompt_toolkit = None

    if prompt_toolkit:
        session = prompt_toolkit.PromptSession()

        def input_line(prompt: str) -> str:
            return session.prompt(prompt)

    else:

        def input_line(prompt: str) -> str:
            return input(prompt)

    try:
        while True:
            try:
                line = input_line("> ")
                if not line.strip():
                    continue
                if len(line.strip()) == 1 and line.strip() in ["\x04", "\x1a"]:  # Ctrl+D or Ctrl+Z with prompt_toolkit
                    raise EOFError  # Exit on Ctrl+D or Ctrl+Z

                # Parse prompt
                prompt_data = parse_prompt_line(line)
                prompt_args = apply_overrides(args, prompt_data)

                # Generate latent
                # For interactive, precomputed data is None. shared_models contains text/image encoders.
                # generate will load VAE internally.
                returned_vae, latent = generate(prompt_args, gen_settings, shared_models)

                # If not one_frame_inference, move DiT model to CPU after generation
                if not prompt_args.one_frame_inference:
                    if prompt_args.blocks_to_swap > 0:
                        logger.info("Waiting for 5 seconds to finish block swap")
                        time.sleep(5)
                    model = shared_models.get("model")
                    model.to("cpu")  # Move DiT model to CPU after generation

                # Save latent and video
                # returned_vae from generate will be used for decoding here.
                save_output(prompt_args, returned_vae, latent[0], device)

            except KeyboardInterrupt:
                print("\nInterrupted. Continue (Ctrl+D or Ctrl+Z (Windows) to exit)")
                continue

    except EOFError:
        print("\nExiting interactive mode")


>>>>>>> 49ba0a1a
def get_generation_settings(args: argparse.Namespace) -> GenerationSettings:
    device = torch.device(args.device)

    dit_weight_dtype = None  # default
    if args.fp8_scaled:
        dit_weight_dtype = None  # various precision weights, so don't cast to specific dtype
    elif args.fp8:
        dit_weight_dtype = torch.float8_e4m3fn

    logger.info(f"Using device: {device}, DiT weight weight precision: {dit_weight_dtype}")

    gen_settings = GenerationSettings(device=device, dit_weight_dtype=dit_weight_dtype)
    return gen_settings


def main(prof, log_dir):
    # Parse arguments
    args = parse_args()
    
    log_level = getattr(logging, args.log_level.upper())
    logging.basicConfig(level=log_level, force=True)  # force=True to override existing configuration
    
    timing_log_path = f"{log_dir}/timing.log"
    start_time = time.time()
    
    def log_timing(message):
        elapsed = time.time() - start_time
        with open(timing_log_path, 'a') as f:
            f.write(f"[T+{elapsed:.2f}s] {message}\n")
        logger.info(f"[T+{elapsed:.2f}s] {message}")
    
    log_timing("Process started")
    
    # Check if latents are provided
    latents_mode = args.latent_path is not None and len(args.latent_path) > 0

    # Set device
    device = args.device if args.device is not None else "cuda" if torch.cuda.is_available() else "cpu"
    device = torch.device(device)
    logger.info(f"Using device: {device}")
    args.device = device

    prof.start()
    logger.info(f"Profiling config: shapes={args.profile_shapes}, memory={args.profile_memory}, stack={args.profile_stack}")

    if latents_mode:
        # Original latent decode mode
        original_base_names = []
        latents_list = []
        seeds = []

        # assert len(args.latent_path) == 1, "Only one latent path is supported for now"

        for latent_path in args.latent_path:
            original_base_names.append(os.path.splitext(os.path.basename(latent_path))[0])
            seed = 0

            if os.path.splitext(latent_path)[1] != ".safetensors":
                latents = torch.load(latent_path, map_location="cpu")
            else:
                latents = load_file(latent_path)["latent"]
                with safe_open(latent_path, framework="pt") as f:
                    metadata = f.metadata()
                if metadata is None:
                    metadata = {}
                logger.info(f"Loaded metadata: {metadata}")

                if "seeds" in metadata:
                    seed = int(metadata["seeds"])
                if "height" in metadata and "width" in metadata:
                    height = int(metadata["height"])
                    width = int(metadata["width"])
                    args.video_size = [height, width]
                if "video_seconds" in metadata:
                    args.video_seconds = float(metadata["video_seconds"])

            seeds.append(seed)
            logger.info(f"Loaded latent from {latent_path}. Shape: {latents.shape}")

            if latents.ndim == 5:  # [BCTHW]
                latents = latents.squeeze(0)  # [CTHW]

            latents_list.append(latents)

        # latent = torch.stack(latents_list, dim=0)  # [N, ...], must be same shape

        for i, latent in enumerate(latents_list):
            args.seed = seeds[i]

            vae = load_vae(args.vae, args.vae_chunk_size, args.vae_spatial_tile_sample_min_size, device)
            
            save_output(args, vae, latent, device, original_base_names, log_timing=log_timing)

    else:
        # Single prompt mode (original behavior)

        # Generate latent
        gen_settings = get_generation_settings(args)
<<<<<<< HEAD
        
        result = generate(args, gen_settings, prof=prof, log_timing=log_timing)
=======
        # For single mode, precomputed data is None, shared_models is None.
        # generate will load all necessary models (VAE, Text/Image Encoders, DiT).
        returned_vae, latent = generate(args, gen_settings)
>>>>>>> 49ba0a1a
        # print(f"Generated latent shape: {latent.shape}")
        if result is None:
            # Model was saved, no further processing needed
            return
        
        vae, latent = result

        # Save latent and video
<<<<<<< HEAD
        save_output(args, vae, latent[0], device, None, log_timing)
=======
        # returned_vae from generate will be used for decoding here.
        save_output(args, returned_vae, latent[0], device)
>>>>>>> 49ba0a1a

    log_timing("Process completed")
    logger.info("Done!")
    logger.info(f"Timing log saved to: {timing_log_path}")


if __name__ == "__main__":
    args = parse_args()
    timestamp = datetime.fromtimestamp(time.time()).strftime("%Y%m%d-%H%M%S")
    log_dir = f"{args.save_path}/profiles/{timestamp}"
    os.makedirs(log_dir, exist_ok=True)
    activities = [torch.profiler.ProfilerActivity.CPU, torch.profiler.ProfilerActivity.CUDA]
    with torch.profiler.profile(
        activities=activities,
        # schedule=torch.profiler.schedule(
        #     wait=1,
        #     warmup=1,
        #     active=5,
        #     repeat=1
        # ),
        on_trace_ready=torch.profiler.tensorboard_trace_handler(log_dir),
        record_shapes=args.profile_shapes,
        profile_memory=args.profile_memory,
        with_stack=args.profile_stack
    ) as prof:
        prof.add_metadata_json("args", json.dumps(vars(args), default=str))
        main(prof, log_dir)<|MERGE_RESOLUTION|>--- conflicted
+++ resolved
@@ -9,11 +9,12 @@
 import re
 import time
 from datetime import datetime
-from typing import Any, Dict, List, Optional, Tuple, Callable
+from typing import Any, Callable, Dict, List, Literal, Optional, Tuple
 
 import numpy as np
 import torch
 import torch.profiler
+import torch_tensorrt
 from diskcache import Cache
 from PIL import Image
 from safetensors import safe_open
@@ -22,13 +23,6 @@
 
 from musubi_tuner.dataset import image_video_dataset
 from musubi_tuner.frame_pack import hunyuan
-<<<<<<< HEAD
-=======
-from musubi_tuner.frame_pack.hunyuan_video_packed import load_packed_model
-from musubi_tuner.frame_pack.hunyuan_video_packed_inference import HunyuanVideoTransformer3DModelPackedInference
-from musubi_tuner.frame_pack.utils import crop_or_pad_yield_mask, resize_and_center_crop, soft_append_bcthw
-from musubi_tuner.frame_pack.bucket_tools import find_nearest_bucket
->>>>>>> 49ba0a1a
 from musubi_tuner.frame_pack.clip_vision import hf_clip_vision_encode
 from musubi_tuner.frame_pack.framepack_utils import (
     load_image_encoders,
@@ -37,6 +31,7 @@
     load_vae,
 )
 from musubi_tuner.frame_pack.hunyuan_video_packed import (
+    Attention,
     HunyuanVideoTransformer3DModelPacked,
     create_packed_model_empty,
     load_packed_model,
@@ -52,51 +47,10 @@
 from musubi_tuner.modules.fp8_optimization_utils import apply_fp8_monkey_patch
 from musubi_tuner.networks import lora_framepack
 from musubi_tuner.utils.device_utils import clean_memory_on_device
-
 from musubi_tuner.wan_generate_video import merge_lora_weights
 
 logger = logging.getLogger(__name__)
 logging.basicConfig(level=logging.INFO)
-
-
-def parse_section_strings(input_string: str) -> dict[int, str]:
-    section_strings = {}
-    if input_string is None:  # handle None input for image_path etc.
-        return section_strings
-    if ";;;" in input_string:
-        split_section_strings = input_string.split(";;;")
-        for section_str in split_section_strings:
-            if ":" not in section_str:
-                start = end = 0
-                section_str = section_str.strip()
-            else:
-                index_str, section_str = section_str.split(":", 1)
-                index_str = index_str.strip()
-                section_str = section_str.strip()
-
-                m = re.match(r"^(-?\d+)(-\d+)?$", index_str)
-                if m:
-                    start = int(m.group(1))
-                    end = int(m.group(2)[1:]) if m.group(2) is not None else start
-                else:
-                    start = end = 0
-                    section_str = section_str.strip()
-            for i in range(start, end + 1):
-                section_strings[i] = section_str
-    else:
-        section_strings[0] = input_string
-
-    if not section_strings:  # If input_string was empty or only separators
-        return section_strings
-
-    if 0 not in section_strings:
-        indices = list(section_strings.keys())
-        if all(i < 0 for i in indices):
-            section_index = min(indices)
-        else:
-            section_index = min(i for i in indices if i >= 0)
-        section_strings[0] = section_strings[section_index]
-    return section_strings
 
 
 class GenerationSettings:
@@ -218,13 +172,13 @@
     # )
     # parser.add_argument("--trim_tail_frames", type=int, default=0, help="trim tail N frames from the video before saving")
 
-    # Flow Matching
-    parser.add_argument(
-        "--flow_shift",
-        type=float,
-        default=None,
-        help="Shift factor for flow matching schedulers. Default is None (FramePack default).",
-    )
+    # # Flow Matching
+    # parser.add_argument(
+    #     "--flow_shift",
+    #     type=float,
+    #     default=None,
+    #     help="Shift factor for flow matching schedulers. Default depends on task.",
+    # )
 
     parser.add_argument("--fp8", action="store_true", help="use fp8 for DiT model")
     parser.add_argument("--fp8_scaled", action="store_true", help="use scaled fp8 for DiT, only for fp8")
@@ -275,7 +229,6 @@
         help="Torch.compile settings",
     )
 
-<<<<<<< HEAD
     parser.add_argument("--cache_dir", type=str, default=None, help="Cache directory for models and data. Default is None (no cache).")
     
     # Profiling arguments
@@ -284,25 +237,6 @@
     parser.add_argument("--profile_memory", action="store_true", default=True, help="Profile memory usage (default: True)")
     parser.add_argument("--profile_stack", action="store_true", default=True, help="Record stack traces (default: True)")
     parser.add_argument("--log_level", type=str, default="INFO", choices=["DEBUG", "INFO", "WARNING", "ERROR"], help="Log level (default: INFO)")
-=======
-    # MagCache
-    parser.add_argument(
-        "--magcache_mag_ratios",
-        type=str,
-        default=None,
-        help="Enable MagCache for inference with specified ratios, comma separated values. Example: `1.0,1.06971,1.29073,...`. "
-        + "It is recommended to use same count of ratios as as inference steps."
-        + "Default is None (disabled), if `0` is specified, it will use default ratios for 50 steps.",
-    )
-    parser.add_argument("--magcache_retention_ratio", type=float, default=0.2, help="MagCache retention ratio, default is 0.2")
-    parser.add_argument("--magcache_threshold", type=float, default=0.24, help="MagCache threshold, default is 0.24")
-    parser.add_argument("--magcache_k", type=int, default=6, help="MagCache k value, default is 6")
-    parser.add_argument("--magcache_calibration", action="store_true", help="Enable MagCache calibration")
-
-    # New arguments for batch and interactive modes
-    parser.add_argument("--from_file", type=str, default=None, help="Read prompts from a file")
-    parser.add_argument("--interactive", action="store_true", help="Interactive mode: read prompts from console")
->>>>>>> 49ba0a1a
 
     args = parser.parse_args()
 
@@ -348,8 +282,8 @@
             overrides["infer_steps"] = int(value)
         elif option == "g" or option == "l":
             overrides["guidance_scale"] = float(value)
-        elif option == "fs":
-            overrides["flow_shift"] = float(value)
+        # elif option == "fs":
+        #     overrides["flow_shift"] = float(value)
         elif option == "i":
             overrides["image_path"] = value
         # elif option == "im":
@@ -368,13 +302,6 @@
             overrides["control_image_mask_path"].append(value)
         elif option == "of":  # one_frame_inference
             overrides["one_frame_inference"] = value
-        # magcache
-        elif option == "mcrr":  # magcache retention ratio
-            overrides["magcache_retention_ratio"] = float(value)
-        elif option == "mct":  # magcache threshold
-            overrides["magcache_threshold"] = float(value)
-        elif option == "mck":  # magcache k
-            overrides["magcache_k"] = int(value)
 
     # If no control_image_path was provided, remove the empty list
     if not overrides["control_image_path"]:
@@ -433,8 +360,7 @@
 # region DiT model
 
 
-<<<<<<< HEAD
-def generate_optimized_model_filename(dit_path: str, lora_weight: list[str], lora_multiplier: list[float], fp8: bool, fp8_scaled: bool) -> str:
+def generate_cached_model_name(dit_path: str, lora_weight: list[str], lora_multiplier: list[float], fp8: bool, fp8_scaled: bool) -> str:
     key_parts = [
         f"dit:{os.path.basename(dit_path)}",
     ]    
@@ -452,9 +378,6 @@
 
 
 def load_dit_model(blocks_to_swap: int, fp8_scaled: bool, lora_weight: list[str], dit_path: str, attn_mode: str, rope_scaling_timestep_threshold: int, rope_scaling_factor: float, device: torch.device) -> HunyuanVideoTransformer3DModelPacked:
-=======
-def load_dit_model(args: argparse.Namespace, device: torch.device) -> HunyuanVideoTransformer3DModelPackedInference:
->>>>>>> 49ba0a1a
     """load DiT model
 
     Args:
@@ -464,7 +387,7 @@
         dit_weight_dtype: data type for the model weights. None for as-is
 
     Returns:
-        HunyuanVideoTransformer3DModelPackedInference: DiT model
+        HunyuanVideoTransformer3DModelPacked: DiT model
     """
     logger.debug(f"{blocks_to_swap=}, {fp8_scaled=}, {lora_weight=}, {dit_path=}, {attn_mode=}, {rope_scaling_timestep_threshold=}, {rope_scaling_factor=}, {device=}")
     loading_device = "cpu"
@@ -472,18 +395,13 @@
         loading_device = device
 
     # do not fp8 optimize because we will merge LoRA weights
-<<<<<<< HEAD
     model = load_packed_model(device, dit_path, attn_mode, loading_device)
-=======
-    model = load_packed_model(device, args.dit, args.attn_mode, loading_device, for_inference=True)
->>>>>>> 49ba0a1a
 
     # apply RoPE scaling factor
     if rope_scaling_timestep_threshold is not None:
         logger.info(
             f"Applying RoPE scaling factor {rope_scaling_factor} for timesteps >= {rope_scaling_timestep_threshold}"
         )
-<<<<<<< HEAD
         model.enable_rope_scaling(rope_scaling_timestep_threshold, rope_scaling_factor)
     return model
 
@@ -495,17 +413,6 @@
     fp8: bool,
     device: torch.device
 ) -> None:
-=======
-        model.enable_rope_scaling(args.rope_scaling_timestep_threshold, args.rope_scaling_factor)
-
-    # magcache
-    initialize_magcache(args, model)
-
-    return model
-
-
-def optimize_model(model: HunyuanVideoTransformer3DModelPackedInference, args: argparse.Namespace, device: torch.device) -> None:
->>>>>>> 49ba0a1a
     """optimize the model (FP8 conversion, device move etc.)
 
     Args:
@@ -544,21 +451,6 @@
         if target_device is not None and target_dtype is not None:
             model.to(target_device, target_dtype)  # move and cast  at the same time. this reduces redundant copy operations
 
-    # if args.compile:
-    #     compile_backend, compile_mode, compile_dynamic, compile_fullgraph = args.compile_args
-    #     logger.info(
-    #         f"Torch Compiling[Backend: {compile_backend}; Mode: {compile_mode}; Dynamic: {compile_dynamic}; Fullgraph: {compile_fullgraph}]"
-    #     )
-    #     torch._dynamo.config.cache_size_limit = 32
-    #     for i in range(len(model.blocks)):
-    #         model.blocks[i] = torch.compile(
-    #             model.blocks[i],
-    #             backend=compile_backend,
-    #             mode=compile_mode,
-    #             dynamic=compile_dynamic.lower() in "true",
-    #             fullgraph=compile_fullgraph.lower() in "true",
-    #         )
-
     if blocks_to_swap > 0:
         logger.info(f"Enable swap {blocks_to_swap} blocks to CPU from device: {device}")
         model.enable_block_swap(blocks_to_swap, device, supports_backward=False)
@@ -582,14 +474,13 @@
     attn_mode: str, 
     rope_scaling_timestep_threshold: int, 
     rope_scaling_factor: float, 
-    cache_dir: str | None,
     device: torch.device,
     include_patterns: Optional[list[str]],
     exclude_patterns: Optional[list[str]],
     lycoris: bool,
     save_merged_model: Optional[str],
     log_timing: Optional[Callable] = None
-) -> Optional[HunyuanVideoTransformer3DModelPacked]:
+) -> HunyuanVideoTransformer3DModelPacked:
     """load_optimized_dit_model_with_lora
     
     モデルのロード先は次のとおり。なお、実装では`block_to_swap`も考慮する。
@@ -600,59 +491,123 @@
     if log_timing is None:
         log_timing = print
 
-    cache_model_dir = os.path.join(cache_dir, "models") if cache_dir is not None else None
-
-    cache_model_path = None
-    if cache_model_dir is not None:
-        filename = generate_optimized_model_filename(dit_path, lora_weight, lora_multiplier, fp8, fp8_scaled)
-        cache_model_path = os.path.join(cache_model_dir, filename)
-    
-    if cache_model_path is not None and os.path.exists(cache_model_path):
-        log_timing(f"load_optimized_model: {cache_model_path}")
-        logger.info(f"Load optimized model from disk: {cache_model_path}")
-        model = create_packed_model_empty(attn_mode)
-        # ここで先に model.to_empty(device=device) すると、推論が動かなくなる。
-        log_timing(f"load_file: {cache_model_path}")
-        state_dict = load_file(cache_model_path, device=str(device))
-        log_timing(f"apply_fp8_monkey_patch: {cache_model_path}")
-        if fp8_scaled:
-            apply_fp8_monkey_patch(model, state_dict, use_scaled_mm=False)
-        log_timing(f"load_state_dict: {cache_model_path}")
-        model.load_state_dict(state_dict, strict=True, assign=True)        
-        log_timing(f"to: {cache_model_path}")
-        model.to(device)
-        return model
-
     model = load_dit_model(blocks_to_swap, fp8_scaled, lora_weight, dit_path, attn_mode, rope_scaling_timestep_threshold, rope_scaling_factor, device)
 
-    # merge LoRA weights
     if lora_weight is not None and len(lora_weight) > 0:
-        # ugly hack to common merge_lora_weights function
         merge_lora_weights(
             lora_framepack,
-            model,
+            model, # `model` を渡す
             device,
             lora_weight,
             lora_multiplier,
             include_patterns,
             exclude_patterns,
             lycoris,
-            save_merged_model,
+            save_merged_model, # マージ済みモデルの保存パス
             None  # converter
         )
 
-        # if we only want to save the model, we can skip the rest
-        if save_merged_model:
-            return None
-
-    # optimize model: fp8 conversion, block swap etc.
     optimize_model(model, fp8_scaled, blocks_to_swap, fp8, device)
 
-    if cache_model_path is not None:
-        logger.info(f"Saving optimized model to disk: {cache_model_path}")
-        os.makedirs(os.path.dirname(cache_model_path), exist_ok=True)
-        save_file(model.state_dict(), cache_model_path)
     return model
+
+
+def tensorrt_model(
+        model: HunyuanVideoTransformer3DModelPacked,
+        cache_dir: str, 
+        model_name: str, 
+        compile_backend: Literal["torchscript", "dynamo"],
+        batch_size,
+        latent_window_size,
+        height,
+        width,
+        text_seq_len,
+        device: torch.device,
+    ):
+    logger.info(f"Torch Compiling[Backend: {compile_backend}]")
+    if batch_size != 1:
+        logger.warning(f"Batch size 1 is only supported for now.")
+        return
+
+    exported_model_dir = os.path.join(cache_dir, "models")
+    exported_model_path = os.path.join(exported_model_dir, f"{model_name}_trt.ep")
+
+    if os.path.exists(exported_model_path):
+        logger.info(f"Loading exported model from {exported_model_path}")
+        return torch.export.load(exported_model_path).module()
+
+    if compile_backend == "dynamo":
+        torch._dynamo.config.cache_size_limit = 32
+        
+    frames = latent_window_size * 4 - 3
+    # Initial hidden states - noisy latents shape: (B, C=16, T, H, W)
+    initial_hidden_states = torch.randn(
+        (batch_size, 16, frames, height // 8, width // 8),
+        device=device, dtype=torch.bfloat16
+    )
+    
+    # Initial encoder hidden states - text embeddings shape: (B, seq_len, embed_dim)
+    initial_encoder_hidden_states = torch.randn(
+        (batch_size, text_seq_len, 4096),  # 4096 is text_embed_dim from model config
+        device=device, dtype=torch.bfloat16
+    )
+
+    # See musubi_tuner.frame_pack.hunyuan_video_packed.HunyuanVideoTransformer3DModelPacked#forward
+    hidden_states, rope_freqs = model.process_input_hidden_states(
+        initial_hidden_states,
+        latent_indices=torch.zeros(batch_size, 5),
+        clean_latents=torch.zeros(batch_size, 16, 2, 120, 68),
+        clean_latent_indices=torch.zeros(batch_size, 2),
+        clean_latents_2x=torch.zeros(batch_size, 16, 2, 120, 68),
+        clean_latent_2x_indices=torch.zeros(batch_size, 2),
+        clean_latents_4x=torch.zeros(batch_size, 16, 16, 120, 68),
+        clean_latent_4x_indices=torch.zeros(batch_size, 16),
+    )
+    
+    # Process encoder hidden states through context embedder
+    timestep = torch.tensor([1000.0] * batch_size, device=device, dtype=torch.bfloat16)  # Dummy timestep
+    encoder_attention_mask = torch.ones((batch_size, text_seq_len), device=device, dtype=torch.bool)
+    
+    # Update encoder_hidden_states via context_embedder
+    encoder_hidden_states = model.context_embedder(
+        initial_encoder_hidden_states, 
+        timestep, 
+        encoder_attention_mask
+    )
+    
+    # Calculate temb (timestep-text embeddings)
+    guidance = torch.tensor([6.0 * 1000.0] * batch_size, device=device, dtype=torch.bfloat16)  # Scaled guidance
+    pooled_projections = torch.randn((batch_size, 768), device=device, dtype=torch.bfloat16)  # pooled_projection_dim=768
+    temb = model.time_text_embed(timestep, guidance, pooled_projections)
+
+    attention_mask = None, None, None, None
+    inputs = [hidden_states, encoder_hidden_states, temb, attention_mask, rope_freqs]
+
+    # Compile transformer blocks
+    for i in range(len(model.transformer_blocks)):
+        for m in model.transformer_blocks[i].modules():
+            if isinstance(m, Attention):
+                m.set_processor(None) 
+
+        model.transformer_blocks[i] = torch_tensorrt.compile(
+            model.transformer_blocks[i],
+            ir=compile_backend,
+            inputs=inputs
+        )
+    
+    # Compile single transformer blocks
+    for i in range(len(model.single_transformer_blocks)):
+        for m in model.single_transformer_blocks[i].modules():
+            if isinstance(m, Attention):
+                m.set_processor(None) 
+
+        model.single_transformer_blocks[i] = torch_tensorrt.compile(
+            model.single_transformer_blocks[i],
+            ir=compile_backend,
+            inputs=inputs
+        )
+
+    torch_tensorrt.save(model, exported_model_path, inputs=inputs)
 
 
 # endregion
@@ -718,7 +673,6 @@
     return history_pixels[0]  # remove batch dimension
 
 
-<<<<<<< HEAD
 def log_data_types(data: Any, name: str = "", prefix: str = "", max_depth: int = 3, current_depth: int = 0) -> None:
     if current_depth > max_depth:
         logger.debug(f"{prefix}{name}: <max_depth_reached>")
@@ -777,41 +731,11 @@
         indices = list(section_strings.keys())
         if all(i < 0 for i in indices):
             section_index = min(indices)
-=======
-def prepare_image_inputs(
-    args: argparse.Namespace,
-    device: torch.device,
-    vae: AutoencoderKLCausal3D,
-    shared_models: Optional[Dict] = None,
-) -> Dict[str, Any]:
-    """Prepare image-related inputs for I2V: VAE encoding and image encoder features."""
-    height, width, video_seconds = check_inputs(args)
-
-    # prepare image
-    def preprocess_image(image_path: str):
-        image = Image.open(image_path)
-        if image.mode == "RGBA":
-            alpha = image.split()[-1]
->>>>>>> 49ba0a1a
         else:
             section_index = min(i for i in indices if i >= 0)
         section_strings[0] = section_strings[section_index]
     return section_strings
 
-<<<<<<< HEAD
-=======
-    section_images = {}
-    if section_image_paths:
-        for index, image_path in section_image_paths.items():
-            img_tensor, img_np, _ = preprocess_image(image_path)
-            section_images[index] = (img_tensor, img_np)
-    else:
-        # image_path should be given, if not, we create a placeholder image (black image)
-        placeholder_img_np = np.zeros((height, width, 3), dtype=np.uint8)  # Placeholder
-        placeholder_img_tensor = torch.zeros(1, 3, 1, height, width)
-        section_images[0] = (placeholder_img_tensor, placeholder_img_np)
-        section_image_paths[0] = "placeholder_image"
->>>>>>> 49ba0a1a
 
 def preprocess_image(image_path: str, width, height) -> Tuple[torch.Tensor, np.ndarray, Optional[Image.Image]]:
     "prepare image"
@@ -822,7 +746,6 @@
         alpha = None
     image = image_file.convert("RGB")
 
-<<<<<<< HEAD
     image_np = np.array(image)  # PIL to numpy, HWC
 
     image_np = image_video_dataset.resize_image_to_bucket(image_np, (width, height))
@@ -959,29 +882,8 @@
     # region: load image encoder
     feature_extractor, image_encoder = load_image_encoders(args)
     image_encoder.to(device)
-=======
-    # check control images
-    if args.control_image_path is not None and len(args.control_image_path) > 0:
-        control_image_tensors = []
-        control_mask_images = []
-        for ctrl_image_path in args.control_image_path:
-            control_image_tensor, _, control_mask = preprocess_image(ctrl_image_path)
-            control_image_tensors.append(control_image_tensor)
-            control_mask_images.append(control_mask)
-    else:
-        control_image_tensors = None  # Keep as None if not provided
-        control_mask_images = None
-
-    # load image encoder
-    # VAE is passed as an argument, assume it's on the correct device or handled by caller
-    if shared_models is not None and "feature_extractor" in shared_models and "image_encoder" in shared_models:
-        feature_extractor, image_encoder = shared_models["feature_extractor"], shared_models["image_encoder"]
-    else:
-        feature_extractor, image_encoder = load_image_encoders(args)
->>>>>>> 49ba0a1a
-
-    image_encoder_original_device = image_encoder.device
-    image_encoder.to(device)
+
+    # encode image with image encoder
 
     section_image_encoder_last_hidden_states = {}
     for index, (img_tensor, img_np) in section_images.items():
@@ -990,46 +892,33 @@
         image_encoder_last_hidden_state = image_encoder_output.last_hidden_state.cpu()
         section_image_encoder_last_hidden_states[index] = image_encoder_last_hidden_state
 
-<<<<<<< HEAD
     # free image encoder and clean memory
     image_encoder.to("cpu")
     del image_encoder, feature_extractor
-=======
-    if not (shared_models and "image_encoder" in shared_models):  # if loaded locally
-        del image_encoder, feature_extractor
-    else:  # if shared, move back to original device (likely CPU)
-        image_encoder.to(image_encoder_original_device)
-
->>>>>>> 49ba0a1a
     clean_memory_on_device(device)
     # endregion
 
-<<<<<<< HEAD
     # region: VAE encoding
     logger.info(f"Encoding image to latent space")
-=======
-    # VAE encoding
-    logger.info(f"Encoding image to latent space with VAE")
-    vae_original_device = vae.device
->>>>>>> 49ba0a1a
     vae.to(device)
 
     section_start_latents = {}
     for index, (img_tensor, img_np) in section_images.items():
-        start_latent = hunyuan.vae_encode(img_tensor.to(device), vae).cpu()  # ensure tensor is on device
+        start_latent = hunyuan.vae_encode(img_tensor, vae).cpu()
         section_start_latents[index] = start_latent
 
-    end_latent = hunyuan.vae_encode(end_image_tensor.to(device), vae).cpu() if end_image_tensor is not None else None
+    end_latent = hunyuan.vae_encode(end_image_tensor, vae).cpu() if end_image_tensor is not None else None
 
     control_latents = None
     if control_image_tensors is not None:
         control_latents = []
         for ctrl_image_tensor in control_image_tensors:
-            control_latent = hunyuan.vae_encode(ctrl_image_tensor.to(device), vae).cpu()
+            control_latent = hunyuan.vae_encode(ctrl_image_tensor, vae).cpu()
             control_latents.append(control_latent)
 
-    vae.to(vae_original_device)  # Move VAE back to its original device
+    vae.to("cpu")  # move VAE to CPU to save memory
     clean_memory_on_device(device)
+    # endregion
 
     arg_c_img = {}
     for index in section_images.keys():
@@ -1038,181 +927,11 @@
         arg_c_img_i = {
             "image_encoder_last_hidden_state": image_encoder_last_hidden_state,
             "start_latent": start_latent,
-            "image_path": section_image_paths.get(index, "placeholder_image"),
+            "image_path": section_image_paths[index],
         }
         arg_c_img[index] = arg_c_img_i
 
-    return {
-        "height": height,
-        "width": width,
-        "video_seconds": video_seconds,
-        "context_img": arg_c_img,
-        "end_latent": end_latent,
-        "control_latents": control_latents,
-        "control_mask_images": control_mask_images,
-    }
-
-
-def prepare_text_inputs(
-    args: argparse.Namespace,
-    device: torch.device,
-    shared_models: Optional[Dict] = None,
-) -> Dict[str, Any]:
-    """Prepare text-related inputs for I2V: LLM and TextEncoder encoding."""
-
-    n_prompt = args.negative_prompt if args.negative_prompt else ""
-    section_prompts = parse_section_strings(args.prompt if args.prompt else " ")  # Ensure prompt is not None
-
-    # load text encoder: conds_cache holds cached encodings for prompts without padding
-    conds_cache = {}
-    if shared_models is not None:
-        tokenizer1, text_encoder1 = shared_models.get("tokenizer1"), shared_models.get("text_encoder1")
-        tokenizer2, text_encoder2 = shared_models.get("tokenizer2"), shared_models.get("text_encoder2")
-        if "conds_cache" in shared_models:  # Use shared cache if available
-            conds_cache = shared_models["conds_cache"]
-        # text_encoder1 and text_encoder2 are on device (batched inference) or CPU (interactive inference)
-    else:  # Load if not in shared_models
-        tokenizer1, text_encoder1 = load_text_encoder1(args, args.fp8_llm, device)  # Load to GPU
-        tokenizer2, text_encoder2 = load_text_encoder2(args)  # Load to CPU
-        text_encoder2.to(device)  # Move text_encoder2 to the same device as text_encoder1
-
-    # Store original devices to move back later if they were shared. This does nothing if shared_models is None
-    text_encoder1_original_device = text_encoder1.device if text_encoder1 else None
-    text_encoder2_original_device = text_encoder2.device if text_encoder2 else None
-
-    logger.info(f"Encoding prompt with Text Encoders")
-    llama_vecs = {}
-    llama_attention_masks = {}
-    clip_l_poolers = {}
-
-    # Ensure text_encoder1 and text_encoder2 are not None before proceeding
-    if not text_encoder1 or not text_encoder2 or not tokenizer1 or not tokenizer2:
-        raise ValueError("Text encoders or tokenizers are not loaded properly.")
-
-    # Define a function to move models to device if needed
-    # This is to avoid moving models if not needed, especially in interactive mode
-    model_is_moved = False
-
-    def move_models_to_device_if_needed():
-        nonlocal model_is_moved
-        nonlocal shared_models
-
-        if model_is_moved:
-            return
-        model_is_moved = True
-
-        logger.info(f"Moving DiT and Text Encoders to appropriate device: {device} or CPU")
-        if shared_models and "model" in shared_models:  # DiT model is shared
-            if args.blocks_to_swap > 0:
-                logger.info("Waiting for 5 seconds to finish block swap")
-                time.sleep(5)
-            model = shared_models["model"]
-            model.to("cpu")
-            clean_memory_on_device(device)  # clean memory on device before moving models
-
-        text_encoder1.to(device)
-        text_encoder2.to(device)
-
-    with torch.autocast(device_type=device.type, dtype=text_encoder1.dtype), torch.no_grad():
-        for index, prompt in section_prompts.items():
-            if prompt in conds_cache:
-                llama_vec, clip_l_pooler = conds_cache[prompt]
-            else:
-                move_models_to_device_if_needed()
-                llama_vec, clip_l_pooler = hunyuan.encode_prompt_conds(
-                    prompt, text_encoder1, text_encoder2, tokenizer1, tokenizer2, custom_system_prompt=args.custom_system_prompt
-                )
-                llama_vec = llama_vec.cpu()
-                clip_l_pooler = clip_l_pooler.cpu()
-                conds_cache[prompt] = (llama_vec, clip_l_pooler)
-
-            llama_vec, llama_attention_mask = crop_or_pad_yield_mask(llama_vec, length=512)
-            llama_vecs[index] = llama_vec
-            llama_attention_masks[index] = llama_attention_mask
-            clip_l_poolers[index] = clip_l_pooler
-
-    if args.guidance_scale == 1.0:
-        # llama_vecs[0] should always exist because prompt is guaranteed to be non-empty
-        first_llama_vec = llama_vecs.get(0)  # this is cropped or padded, but it's okay for null context
-        first_clip_l_pooler = clip_l_poolers.get(0)
-        llama_vec_n, clip_l_pooler_n = torch.zeros_like(first_llama_vec), torch.zeros_like(first_clip_l_pooler)
-
-    else:
-        with torch.autocast(device_type=device.type, dtype=text_encoder1.dtype), torch.no_grad():
-            if n_prompt in conds_cache:
-                llama_vec_n, clip_l_pooler_n = conds_cache[n_prompt]
-            else:
-                move_models_to_device_if_needed()
-                llama_vec_n, clip_l_pooler_n = hunyuan.encode_prompt_conds(
-                    n_prompt, text_encoder1, text_encoder2, tokenizer1, tokenizer2, custom_system_prompt=args.custom_system_prompt
-                )
-                llama_vec_n = llama_vec_n.cpu()
-                clip_l_pooler_n = clip_l_pooler_n.cpu()
-                conds_cache[n_prompt] = (llama_vec_n, clip_l_pooler_n)
-
-    llama_vec_n, llama_attention_mask_n = crop_or_pad_yield_mask(llama_vec_n, length=512)
-
-    if not (shared_models and "text_encoder1" in shared_models):  # if loaded locally
-        del tokenizer1, text_encoder1, tokenizer2, text_encoder2
-    else:  # if shared, move back to original device (likely CPU)
-        if text_encoder1:
-            text_encoder1.to(text_encoder1_original_device)
-        if text_encoder2:
-            text_encoder2.to(text_encoder2_original_device)
-
-    clean_memory_on_device(device)
-<<<<<<< HEAD
-    # endregion
-=======
-
-    arg_c = {}
-    for index in llama_vecs.keys():
-        llama_vec = llama_vecs[index]
-        llama_attention_mask = llama_attention_masks[index]
-        clip_l_pooler = clip_l_poolers[index]
-        arg_c_i = {
-            "llama_vec": llama_vec,
-            "llama_attention_mask": llama_attention_mask,
-            "clip_l_pooler": clip_l_pooler,
-            "prompt": section_prompts[index],
-        }
-        arg_c[index] = arg_c_i
-
-    arg_null = {
-        "llama_vec": llama_vec_n,
-        "llama_attention_mask": llama_attention_mask_n,
-        "clip_l_pooler": clip_l_pooler_n,
-    }
->>>>>>> 49ba0a1a
-
-    return {
-        "context": arg_c,
-        "context_null": arg_null,
-    }
-
-
-def prepare_i2v_inputs(
-    args: argparse.Namespace,
-    device: torch.device,
-    vae: AutoencoderKLCausal3D,  # VAE is now explicitly passed
-    shared_models: Optional[Dict] = None,
-) -> Tuple[int, int, float, torch.Tensor, torch.Tensor, torch.Tensor, torch.Tensor, Tuple[dict, dict]]:
-    """Prepare inputs for I2V by calling image and text preparation functions."""
-
-    image_data = prepare_image_inputs(args, device, vae, shared_models)
-    text_data = prepare_text_inputs(args, device, shared_models)
-
-    return (
-        image_data["height"],
-        image_data["width"],
-        image_data["video_seconds"],
-        text_data["context"],
-        text_data["context_null"],
-        image_data["context_img"],
-        image_data["end_latent"],
-        image_data["control_latents"],
-        image_data["control_mask_images"],
-    )
+    return height, width, video_seconds, arg_c, arg_null, arg_c_img, end_latent, control_latents, control_mask_images
 
 
 # def setup_scheduler(args: argparse.Namespace, config, device: torch.device) -> Tuple[Any, torch.Tensor]:
@@ -1410,177 +1129,86 @@
     return new_lora_sd
 
 
-def initialize_magcache(args: argparse.Namespace, model: HunyuanVideoTransformer3DModelPackedInference) -> None:
-    if args.magcache_mag_ratios is None and not args.magcache_calibration:
-        return
-
-    # parse mag_ratios
-    mag_ratios = None  # calibration mode
-    if args.magcache_mag_ratios is not None:
-        mag_ratios = [float(ratio) for ratio in args.magcache_mag_ratios.split(",")]
-        if len(mag_ratios) == 1 and mag_ratios[0] == 0:
-            # use default mag_ratios
-            mag_ratios = None
-
-    logger.info(
-        f"Initializing MagCache with mag_ratios: {mag_ratios}, retention_ratio: {args.magcache_retention_ratio}, "
-        f"magcache_thresh: {args.magcache_threshold}, K: {args.magcache_k}, calibration: {args.magcache_calibration}"
-    )
-    model.initialize_magcache(
-        enable=True,
-        retention_ratio=args.magcache_retention_ratio,
-        mag_ratios=mag_ratios,
-        magcache_thresh=args.magcache_threshold,
-        K=args.magcache_k,
-        calibration=args.magcache_calibration,
-    )
-
-
-def preprocess_magcache(args: argparse.Namespace, model: HunyuanVideoTransformer3DModelPackedInference) -> None:
-    if args.magcache_mag_ratios is None and not args.magcache_calibration:
-        return
-
-    model.reset_magcache(args.infer_steps)
-
-
-def postprocess_magcache(args: argparse.Namespace, model: HunyuanVideoTransformer3DModelPackedInference) -> None:
-    if args.magcache_mag_ratios is None and not args.magcache_calibration:
-        return
-    if not args.magcache_calibration:
-        return
-
-    # print mag ratios
-    norm_ratio, norm_std, cos_dis = model.get_calibration_data()
-    logger.info(f"MagCache calibration data:")
-    logger.info(f"  - norm_ratio: {norm_ratio}")
-    logger.info(f"  - norm_std: {norm_std}")
-    logger.info(f"  - cos_dis: {cos_dis}")
-    logger.info(f"Copy and paste following values to --magcache_mag_ratios argument to use them:")
-    print(",".join([f"{ratio:.5f}" for ratio in [1] + norm_ratio]))
-
-
 def generate(
-<<<<<<< HEAD
     args: argparse.Namespace, gen_settings: GenerationSettings, prof: Optional[torch.profiler.profile] = None, log_timing=None
 ) -> Optional[tuple[AutoencoderKLCausal3D, torch.Tensor]]:
-=======
-    args: argparse.Namespace,
-    gen_settings: GenerationSettings,
-    shared_models: Optional[Dict] = None,
-    precomputed_image_data: Optional[Dict] = None,
-    precomputed_text_data: Optional[Dict] = None,
-) -> tuple[Optional[AutoencoderKLCausal3D], torch.Tensor]:  # VAE can be Optional
->>>>>>> 49ba0a1a
     """main function for generation
 
     Args:
         args: command line arguments
-<<<<<<< HEAD
         shared_models: dictionary containing pre-loaded models
         log_timing: timing log function
-=======
-        shared_models: dictionary containing pre-loaded models (mainly for DiT)
-        precomputed_image_data: Optional dictionary with precomputed image data
-        precomputed_text_data: Optional dictionary with precomputed text data
->>>>>>> 49ba0a1a
 
     Returns:
-        tuple: (AutoencoderKLCausal3D model (vae) or None, torch.Tensor generated latent)
+        tuple: (AutoencoderKLCausal3D model (vae), torch.Tensor generated latent)
     """
-<<<<<<< HEAD
     device, _dit_weight_dtype = (gen_settings.device, gen_settings.dit_weight_dtype)
     
     if log_timing:
         log_timing("Starting generation function")
-=======
-    device, dit_weight_dtype = (gen_settings.device, gen_settings.dit_weight_dtype)
-    vae_instance_for_return = None
->>>>>>> 49ba0a1a
 
     # prepare seed
     seed = args.seed if args.seed is not None else random.randint(0, 2**32 - 1)
     args.seed = seed  # set seed to args for saving
 
-<<<<<<< HEAD
     vae = load_vae(args.vae, args.vae_chunk_size, args.vae_spatial_tile_sample_min_size, device)
     height, width, video_seconds, context, context_null, context_img, end_latent, control_latents, control_mask_images = (
         prepare_i2v_inputs(args, device, vae)
     )
 
-    model = load_optimized_model(
-        dit_path=args.dit,
-        fp8_scaled=args.fp8_scaled,
-        lora_weight=args.lora_weight,
-        lora_multiplier=args.lora_multiplier,
-        fp8=args.fp8,
-        blocks_to_swap=args.blocks_to_swap,
-        attn_mode=args.attn_mode,
-        rope_scaling_timestep_threshold=args.rope_scaling_timestep_threshold,
-        rope_scaling_factor=args.rope_scaling_factor,
-        cache_dir=args.cache_dir,
-        device=device,
-        include_patterns=args.include_patterns,
-        exclude_patterns=args.exclude_patterns,
-        lycoris=args.lycoris,
-        save_merged_model=args.save_merged_model,
-        log_timing=log_timing,
-    )
-    # if we only want to save the model, we can skip the rest
-    if model is None:
+    cached_model_dir = os.path.join(args.cache_dir, "models") if args.cache_dir is not None else None
+    cached_model_path = None
+    if cached_model_dir is not None:
+        base_model_cache_name = generate_cached_model_name(args.dit, args.lora_weight, args.lora_multiplier, args.fp8, args.fp8_scaled)
+        cached_model_path = os.path.join(cached_model_dir, f"{base_model_cache_name}.safetensors")
+    
+    if cached_model_path is not None and os.path.exists(cached_model_path):
+        model = create_packed_model_empty(args.attn_mode)
+        # ここで先に model.to_empty(device=device) すると、推論が動かなくなる。
+        state_dict = load_file(cached_model_path, device=str(device))
+        if args.fp8_scaled:
+            apply_fp8_monkey_patch(model, state_dict, use_scaled_mm=False)
+        model.load_state_dict(state_dict, strict=True, assign=True)        
+        model.to(device)
+    else:
+        model = load_optimized_model(
+            dit_path=args.dit,
+            fp8_scaled=args.fp8_scaled,
+            lora_weight=args.lora_weight,
+            lora_multiplier=args.lora_multiplier,
+            fp8=args.fp8,
+            blocks_to_swap=args.blocks_to_swap,
+            attn_mode=args.attn_mode,
+            rope_scaling_timestep_threshold=args.rope_scaling_timestep_threshold,
+            rope_scaling_factor=args.rope_scaling_factor,
+            device=device,
+            include_patterns=args.include_patterns,
+            exclude_patterns=args.exclude_patterns,
+            lycoris=args.lycoris,
+            save_merged_model=args.save_merged_model,
+            log_timing=log_timing,
+        )
+        if cached_model_path is not None:
+            logger.info(f"Saving PyTorch optimized model state_dict to: {cached_model_path}")
+            os.makedirs(os.path.dirname(cached_model_path), exist_ok=True)
+            save_file(model.state_dict(), cached_model_path)
+
+    if args.save_merged_model:
         return None
-=======
-    if precomputed_image_data is not None and precomputed_text_data is not None:
-        logger.info("Using precomputed image and text data.")
-        height = precomputed_image_data["height"]
-        width = precomputed_image_data["width"]
-        video_seconds = precomputed_image_data["video_seconds"]
-        context_img = precomputed_image_data["context_img"]
-        end_latent = precomputed_image_data["end_latent"]
-        control_latents = precomputed_image_data["control_latents"]
-        control_mask_images = precomputed_image_data["control_mask_images"]
-
-        context = precomputed_text_data["context"]
-        context_null = precomputed_text_data["context_null"]
-        # VAE is not loaded here if data is precomputed; decoding VAE is handled by caller (e.g., process_batch_prompts)
-        # vae_instance_for_return remains None
-    else:
-        # Load VAE if not precomputed (for single/interactive mode)
-        # shared_models for single/interactive might contain text/image encoders, but not VAE after `load_shared_models` change.
-        # So, VAE will be loaded here for single/interactive.
-        logger.info("No precomputed data. Preparing image and text inputs.")
-        if shared_models and "vae" in shared_models:  # Should not happen with new load_shared_models
-            vae_instance_for_return = shared_models["vae"]
-        else:
-            vae_instance_for_return = load_vae(args.vae, args.vae_chunk_size, args.vae_spatial_tile_sample_min_size, device)
-
-        height, width, video_seconds, context, context_null, context_img, end_latent, control_latents, control_mask_images = (
-            prepare_i2v_inputs(args, device, vae_instance_for_return, shared_models)  # Pass VAE
+    
+    if args.compile and cached_model_path is not None:
+        model = tensorrt_model(
+            model,
+            args.cache_dir,
+            cached_model_path,
+            "torchscript",
+            1,
+            args.latent_window_size,
+            height,
+            width,
+            256,  # TODO
+            device,
         )
-
-    if shared_models is None or "model" not in shared_models:
-        # load DiT model
-        model = load_dit_model(args, device)
-
-        # merge LoRA weights
-        if args.lora_weight is not None and len(args.lora_weight) > 0:
-            # ugly hack to common merge_lora_weights function
-            merge_lora_weights(lora_framepack, model, args, device, convert_lora_for_framepack)
-
-            # if we only want to save the model, we can skip the rest
-            if args.save_merged_model:
-                return None, None
-
-        # optimize model: fp8 conversion, block swap etc.
-        optimize_model(model, args, device)
-
-        if shared_models is not None:
-            shared_models["model"] = model
-    else:
-        # use shared model
-        model: HunyuanVideoTransformer3DModelPackedInference = shared_models["model"]
-        model.move_to_device_except_swap_blocks(device)  # Handles block swap correctly
-        model.prepare_block_swap_before_forward()
->>>>>>> 49ba0a1a
 
     # sampling
     latent_window_size = args.latent_window_size  # default is 9
@@ -1762,7 +1390,6 @@
                 f"Apply experimental section image, latent_padding_size = {latent_padding_size}, image_path = {image_path}"
             )
 
-<<<<<<< HEAD
         if not f1_mode:
             # Inverted Anti-drifting
             indices = torch.arange(0, sum([1, latent_padding_size, latent_window_size, 1, 2, 16])).unsqueeze(0)
@@ -1782,44 +1409,6 @@
                 [1, 2, 16], dim=2
             )
             clean_latents = torch.cat([clean_latents_pre, clean_latents_post], dim=2)
-=======
-            llama_vec_n = context_null["llama_vec"].to(device, dtype=torch.bfloat16)
-            llama_attention_mask_n = context_null["llama_attention_mask"].to(device)
-            clip_l_pooler_n = context_null["clip_l_pooler"].to(device, dtype=torch.bfloat16)
-
-            preprocess_magcache(args, model)
-
-            generated_latents = sample_hunyuan(
-                transformer=model,
-                sampler=args.sample_solver,
-                width=width,
-                height=height,
-                frames=num_frames,
-                real_guidance_scale=args.guidance_scale,
-                distilled_guidance_scale=args.embedded_cfg_scale,
-                guidance_rescale=args.guidance_rescale,
-                shift=args.flow_shift,
-                num_inference_steps=args.infer_steps,
-                generator=seed_g,
-                prompt_embeds=llama_vec,
-                prompt_embeds_mask=llama_attention_mask,
-                prompt_poolers=clip_l_pooler,
-                negative_prompt_embeds=llama_vec_n,
-                negative_prompt_embeds_mask=llama_attention_mask_n,
-                negative_prompt_poolers=clip_l_pooler_n,
-                device=device,
-                dtype=torch.bfloat16,
-                image_embeddings=image_encoder_last_hidden_state,
-                latent_indices=latent_indices,
-                clean_latents=clean_latents,
-                clean_latent_indices=clean_latent_indices,
-                clean_latents_2x=clean_latents_2x,
-                clean_latent_2x_indices=clean_latent_2x_indices,
-                clean_latents_4x=clean_latents_4x,
-                clean_latent_4x_indices=clean_latent_4x_indices,
-            )
-            postprocess_magcache(args, model)
->>>>>>> 49ba0a1a
 
         else:
             # F1 mode
@@ -1851,7 +1440,6 @@
         else:
             prompt_index = 0
 
-<<<<<<< HEAD
         context_for_index = context[prompt_index]
         # if args.section_prompts is not None:
         logger.info(f"Section {section_index}: {context_for_index['prompt']}")
@@ -1861,50 +1449,11 @@
         llama_vec = context_for_index["llama_vec"].to(device, dtype=torch.bfloat16)
         llama_attention_mask = context_for_index["llama_attention_mask"].to(device)
         clip_l_pooler = context_for_index["clip_l_pooler"].to(device, dtype=torch.bfloat16)
-=======
-                history_latents = torch.cat([generated_latents.to(history_latents), history_latents], dim=2)
-                real_history_latents = history_latents[:, :, :total_generated_latent_frames, :, :]
-            else:
-                # F1 mode: append generated latents to history latents
-                history_latents = torch.cat([history_latents, generated_latents.to(history_latents)], dim=2)
-                real_history_latents = history_latents[:, :, -total_generated_latent_frames:, :, :]
-
-            logger.info(f"Generated. Latent shape {real_history_latents.shape}")
-
-            # # TODO support saving intermediate video
-            # clean_memory_on_device(device)
-            # vae.to(device)
-            # if history_pixels is None:
-            #     history_pixels = hunyuan.vae_decode(real_history_latents, vae).cpu()
-            # else:
-            #     section_latent_frames = (latent_window_size * 2 + 1) if is_last_section else (latent_window_size * 2)
-            #     overlapped_frames = latent_window_size * 4 - 3
-            #     current_pixels = hunyuan.vae_decode(real_history_latents[:, :, :section_latent_frames], vae).cpu()
-            #     history_pixels = soft_append_bcthw(current_pixels, history_pixels, overlapped_frames)
-            # vae.to("cpu")
-            # # if not is_last_section:
-            # #     # save intermediate video
-            # #     save_video(history_pixels[0], args, total_generated_latent_frames)
-            # print(f"Decoded. Current latent shape {real_history_latents.shape}; pixel shape {history_pixels.shape}")
-
-    # Only clean up shared models if they were created within this function
-    wait_for_clean_memory = False
-    if not (shared_models and "model" in shared_models) and "model" in locals():  # if model was loaded locally
-        del model
-        synchronize_device(device)
-        wait_for_clean_memory = True
-
-    # wait for 5 seconds until block swap is done
-    if wait_for_clean_memory and args.blocks_to_swap > 0:
-        logger.info("Waiting for 5 seconds to finish block swap")
-        time.sleep(5)
->>>>>>> 49ba0a1a
 
         image_encoder_last_hidden_state = context_img[image_index]["image_encoder_last_hidden_state"].to(
             device, dtype=torch.bfloat16
         )
 
-<<<<<<< HEAD
         llama_vec_n = context_null["llama_vec"].to(device, dtype=torch.bfloat16)
         llama_attention_mask_n = context_null["llama_attention_mask"].to(device)
         clip_l_pooler_n = context_null["clip_l_pooler"].to(device, dtype=torch.bfloat16)
@@ -1938,9 +1487,6 @@
             clean_latents_4x=clean_latents_4x,
             clean_latent_4x_indices=clean_latent_4x_indices,
         )
-=======
-    return vae_instance_for_return, real_history_latents
->>>>>>> 49ba0a1a
 
         # concatenate generated latents
         total_generated_latent_frames += int(generated_latents.shape[2])
@@ -1983,7 +1529,7 @@
 
 def generate_with_one_frame_inference(
     args: argparse.Namespace,
-    model: HunyuanVideoTransformer3DModelPackedInference,
+    model: HunyuanVideoTransformer3DModelPacked,
     context: Dict[int, Dict[str, torch.Tensor]],
     context_null: Dict[str, torch.Tensor],
     context_img: Dict[int, Dict[str, torch.Tensor]],
@@ -2097,8 +1643,6 @@
     llama_attention_mask_n = context_null["llama_attention_mask"].to(device)
     clip_l_pooler_n = context_null["clip_l_pooler"].to(device, dtype=torch.bfloat16)
 
-    preprocess_magcache(args, model)
-
     generated_latents = sample_hunyuan(
         transformer=model,
         sampler=args.sample_solver,
@@ -2108,7 +1652,7 @@
         real_guidance_scale=args.guidance_scale,
         distilled_guidance_scale=args.embedded_cfg_scale,
         guidance_rescale=args.guidance_rescale,
-        shift=args.flow_shift,
+        # shift=3.0,
         num_inference_steps=args.infer_steps,
         generator=seed_g,
         prompt_embeds=llama_vec,
@@ -2129,8 +1673,6 @@
         clean_latent_4x_indices=clean_latent_4x_indices,
     )
 
-    postprocess_magcache(args, model)
-
     real_history_latents = generated_latents.to(clean_latents)
     return real_history_latents
 
@@ -2153,7 +1695,6 @@
 
     seed = args.seed
     video_seconds = args.video_seconds
-
     latent_path = f"{save_path}/{time_flag}_{seed}_latent.safetensors"
 
     if args.no_metadata:
@@ -2245,7 +1786,7 @@
 
 def save_output(
     args: argparse.Namespace,
-    vae: AutoencoderKLCausal3D,  # Expect a VAE instance for decoding
+    vae: AutoencoderKLCausal3D,
     latent: torch.Tensor,
     device: torch.device,
     original_base_names: Optional[List[str]] = None,
@@ -2270,15 +1811,8 @@
     if args.output_type == "latent":
         return
 
-<<<<<<< HEAD
     if log_timing:
         log_timing("Starting video decoding")
-=======
-    if vae is None:
-        logger.error("VAE is None, cannot decode latents for saving video/images.")
-        return
-
->>>>>>> 49ba0a1a
     total_latent_sections = (args.video_seconds * 30) / (args.latent_window_size * 4)
     total_latent_sections = int(max(round(total_latent_sections), 1))
     video = decode_latent(
@@ -2325,277 +1859,30 @@
 
 def load_shared_models(args: argparse.Namespace) -> Dict:
     """Load shared models for batch processing or interactive mode.
-    Models are loaded to CPU to save memory. VAE is NOT loaded here.
-    DiT model is also NOT loaded here, handled by process_batch_prompts or generate.
+    Models are loaded to CPU to save memory.
 
     Args:
         args: Base command line arguments
 
     Returns:
-        Dict: Dictionary of shared models (text/image encoders)
+        Dict: Dictionary of shared models
     """
     shared_models = {}
-<<<<<<< HEAD
     tokenizer1, text_encoder1 = load_text_encoder1(args.text_encoder1, args.fp8_llm, "cpu")
     tokenizer2, text_encoder2 = load_text_encoder2(args.text_encoder2)
     feature_extractor, image_encoder = load_image_encoders(args)
     vae = load_vae(args.vae, args.vae_chunk_size, args.vae_spatial_tile_sample_min_size, "cpu")
-=======
-    # Load text encoders to CPU
-    tokenizer1, text_encoder1 = load_text_encoder1(args, args.fp8_llm, "cpu")
-    tokenizer2, text_encoder2 = load_text_encoder2(args)  # Assumes it loads to CPU or handles device internally
-    # Load image encoders to CPU
-    feature_extractor, image_encoder = load_image_encoders(args)  # Assumes it loads to CPU or handles device internally
-
->>>>>>> 49ba0a1a
     shared_models["tokenizer1"] = tokenizer1
     shared_models["text_encoder1"] = text_encoder1
     shared_models["tokenizer2"] = tokenizer2
     shared_models["text_encoder2"] = text_encoder2
     shared_models["feature_extractor"] = feature_extractor
     shared_models["image_encoder"] = image_encoder
+    shared_models["vae"] = vae
 
     return shared_models
 
 
-<<<<<<< HEAD
-=======
-def process_batch_prompts(prompts_data: List[Dict], args: argparse.Namespace) -> None:
-    """Process multiple prompts with model reuse and batched precomputation
-
-    Args:
-        prompts_data: List of prompt data dictionaries
-        args: Base command line arguments
-    """
-    if not prompts_data:
-        logger.warning("No valid prompts found")
-        return
-
-    gen_settings = get_generation_settings(args)
-    device = gen_settings.device
-
-    # 1. Precompute Image Data (VAE and Image Encoders)
-    logger.info("Loading VAE and Image Encoders for batch image preprocessing...")
-    vae_for_batch = load_vae(args.vae, args.vae_chunk_size, args.vae_spatial_tile_sample_min_size, "cpu")
-    feature_extractor_batch, image_encoder_batch = load_image_encoders(args)  # Assume loads to CPU
-
-    all_precomputed_image_data = []
-    all_prompt_args_list = [apply_overrides(args, pd) for pd in prompts_data]  # Create all arg instances first
-
-    logger.info("Preprocessing images and VAE encoding for all prompts...")
-
-    # VAE and Image Encoder to device for this phase, because we do not want to offload them to CPU
-    vae_for_batch.to(device)
-    image_encoder_batch.to(device)
-
-    # Pass models via a temporary shared_models dict for prepare_image_inputs
-    # This ensures prepare_image_inputs can use them if it expects them in shared_models
-    # Or it can load them if this dict is empty (though here we provide them)
-    temp_shared_models_img = {"feature_extractor": feature_extractor_batch, "image_encoder": image_encoder_batch}
-
-    for i, prompt_args_item in enumerate(all_prompt_args_list):
-        logger.info(f"Image preprocessing for prompt {i+1}/{len(all_prompt_args_list)}: {prompt_args_item.prompt}")
-        # prepare_image_inputs will move vae/image_encoder to device temporarily
-        image_data = prepare_image_inputs(prompt_args_item, device, vae_for_batch, temp_shared_models_img)
-        all_precomputed_image_data.append(image_data)
-
-    # Models should be back on GPU because prepare_image_inputs moved them to the original device
-    del feature_extractor_batch, image_encoder_batch, temp_shared_models_img
-    vae_for_batch.to("cpu")  # Move VAE back to CPU
-    clean_memory_on_device(device)
-
-    # 2. Precompute Text Data (Text Encoders)
-    logger.info("Loading Text Encoders for batch text preprocessing...")
-    # Text Encoders loaded to CPU by load_text_encoder1/2
-    tokenizer1_batch, text_encoder1_batch = load_text_encoder1(args, args.fp8_llm, device)
-    tokenizer2_batch, text_encoder2_batch = load_text_encoder2(args)
-
-    # Text Encoders to device for this phase
-    text_encoder2_batch.to(device)  # Moved into prepare_text_inputs logic
-
-    all_precomputed_text_data = []
-    conds_cache_batch = {}
-
-    logger.info("Preprocessing text and LLM/TextEncoder encoding for all prompts...")
-    temp_shared_models_txt = {
-        "tokenizer1": tokenizer1_batch,
-        "text_encoder1": text_encoder1_batch,  # on GPU
-        "tokenizer2": tokenizer2_batch,
-        "text_encoder2": text_encoder2_batch,  # on GPU
-        "conds_cache": conds_cache_batch,
-    }
-
-    for i, prompt_args_item in enumerate(all_prompt_args_list):
-        logger.info(f"Text preprocessing for prompt {i+1}/{len(all_prompt_args_list)}: {prompt_args_item.prompt}")
-        # prepare_text_inputs will move text_encoders to device temporarily
-        text_data = prepare_text_inputs(prompt_args_item, device, temp_shared_models_txt)
-        all_precomputed_text_data.append(text_data)
-
-    # Models should be removed from device after prepare_text_inputs
-    del tokenizer1_batch, text_encoder1_batch, tokenizer2_batch, text_encoder2_batch, temp_shared_models_txt, conds_cache_batch
-    clean_memory_on_device(device)
-
-    # 3. Load DiT Model once
-    logger.info("Loading DiT model for batch generation...")
-    # Use args from the first prompt for DiT loading (LoRA etc. should be consistent for a batch)
-    first_prompt_args = all_prompt_args_list[0]
-    dit_model = load_dit_model(first_prompt_args, device)  # Load directly to target device if possible
-    if first_prompt_args.lora_weight is not None and len(first_prompt_args.lora_weight) > 0:
-        logger.info("Merging LoRA weights into DiT model...")
-        merge_lora_weights(lora_framepack, dit_model, first_prompt_args, device, convert_lora_for_framepack)
-        if first_prompt_args.save_merged_model:
-            logger.info("Merged DiT model saved. Skipping generation.")
-            del dit_model
-            clean_memory_on_device(device)
-            return
-    logger.info("Optimizing DiT model...")
-    optimize_model(dit_model, first_prompt_args, device)  # Handles device placement, fp8 etc.
-
-    shared_models_for_generate = {"model": dit_model}  # Pass DiT via shared_models
-
-    all_latents = []
-
-    logger.info("Generating latents for all prompts...")
-    with torch.no_grad():
-        for i, prompt_args_item in enumerate(all_prompt_args_list):
-            current_image_data = all_precomputed_image_data[i]
-            current_text_data = all_precomputed_text_data[i]
-
-            logger.info(f"Generating latent for prompt {i+1}/{len(all_prompt_args_list)}: {prompt_args_item.prompt}")
-            try:
-                # generate is called with precomputed data, so it won't load VAE/Text/Image encoders.
-                # It will use the DiT model from shared_models_for_generate.
-                # The VAE instance returned by generate will be None here.
-                _, latent = generate(
-                    prompt_args_item, gen_settings, shared_models_for_generate, current_image_data, current_text_data
-                )
-
-                if latent is None and prompt_args_item.save_merged_model:  # Should be caught earlier
-                    continue
-
-                # Save latent if needed (using data from precomputed_image_data for H/W)
-                if prompt_args_item.output_type in ["latent", "both", "latent_images"]:
-                    height = current_image_data["height"]
-                    width = current_image_data["width"]
-                    save_latent(latent, prompt_args_item, height, width)
-
-                all_latents.append(latent)
-            except Exception as e:
-                logger.error(f"Error generating latent for prompt: {prompt_args_item.prompt}. Error: {e}", exc_info=True)
-                all_latents.append(None)  # Add placeholder for failed generations
-                continue
-
-    # Free DiT model
-    logger.info("Releasing DiT model from memory...")
-    if args.blocks_to_swap > 0:
-        logger.info("Waiting for 5 seconds to finish block swap")
-        time.sleep(5)
-
-    del shared_models_for_generate["model"]
-    del dit_model
-    clean_memory_on_device(device)
-    synchronize_device(device)  # Ensure memory is freed before loading VAE for decoding
-
-    # 4. Decode latents and save outputs (using vae_for_batch)
-    if args.output_type != "latent":
-        logger.info("Decoding latents to videos/images using batched VAE...")
-        vae_for_batch.to(device)  # Move VAE to device for decoding
-
-        for i, latent in enumerate(all_latents):
-            if latent is None:  # Skip failed generations
-                logger.warning(f"Skipping decoding for prompt {i+1} due to previous error.")
-                continue
-
-            current_args = all_prompt_args_list[i]
-            logger.info(f"Decoding output {i+1}/{len(all_latents)} for prompt: {current_args.prompt}")
-
-            # if args.output_type is "both" or "latent_images", we already saved latent above.
-            # so we skip saving latent here.
-            if current_args.output_type == "both":
-                current_args.output_type = "video"
-            elif current_args.output_type == "latent_images":
-                current_args.output_type = "images"
-
-            # save_output expects latent to be [BCTHW] or [CTHW]. generate returns [BCTHW] (batch size 1).
-            # latent[0] is correct if generate returns it with batch dim.
-            # The latent from generate is (1, C, T, H, W)
-            save_output(current_args, vae_for_batch, latent[0], device)  # Pass vae_for_batch
-
-        vae_for_batch.to("cpu")  # Move VAE back to CPU
-
-    del vae_for_batch
-    clean_memory_on_device(device)
-
-
-def process_interactive(args: argparse.Namespace) -> None:
-    """Process prompts in interactive mode
-
-    Args:
-        args: Base command line arguments
-    """
-    gen_settings = get_generation_settings(args)
-    device = gen_settings.device
-    shared_models = load_shared_models(args)
-    shared_models["conds_cache"] = {}  # Initialize empty cache for interactive mode
-
-    print("Interactive mode. Enter prompts (Ctrl+D or Ctrl+Z (Windows) to exit):")
-
-    try:
-        import prompt_toolkit
-    except ImportError:
-        logger.warning("prompt_toolkit not found. Using basic input instead.")
-        prompt_toolkit = None
-
-    if prompt_toolkit:
-        session = prompt_toolkit.PromptSession()
-
-        def input_line(prompt: str) -> str:
-            return session.prompt(prompt)
-
-    else:
-
-        def input_line(prompt: str) -> str:
-            return input(prompt)
-
-    try:
-        while True:
-            try:
-                line = input_line("> ")
-                if not line.strip():
-                    continue
-                if len(line.strip()) == 1 and line.strip() in ["\x04", "\x1a"]:  # Ctrl+D or Ctrl+Z with prompt_toolkit
-                    raise EOFError  # Exit on Ctrl+D or Ctrl+Z
-
-                # Parse prompt
-                prompt_data = parse_prompt_line(line)
-                prompt_args = apply_overrides(args, prompt_data)
-
-                # Generate latent
-                # For interactive, precomputed data is None. shared_models contains text/image encoders.
-                # generate will load VAE internally.
-                returned_vae, latent = generate(prompt_args, gen_settings, shared_models)
-
-                # If not one_frame_inference, move DiT model to CPU after generation
-                if not prompt_args.one_frame_inference:
-                    if prompt_args.blocks_to_swap > 0:
-                        logger.info("Waiting for 5 seconds to finish block swap")
-                        time.sleep(5)
-                    model = shared_models.get("model")
-                    model.to("cpu")  # Move DiT model to CPU after generation
-
-                # Save latent and video
-                # returned_vae from generate will be used for decoding here.
-                save_output(prompt_args, returned_vae, latent[0], device)
-
-            except KeyboardInterrupt:
-                print("\nInterrupted. Continue (Ctrl+D or Ctrl+Z (Windows) to exit)")
-                continue
-
-    except EOFError:
-        print("\nExiting interactive mode")
-
-
->>>>>>> 49ba0a1a
 def get_generation_settings(args: argparse.Namespace) -> GenerationSettings:
     device = torch.device(args.device)
 
@@ -2694,14 +1981,8 @@
 
         # Generate latent
         gen_settings = get_generation_settings(args)
-<<<<<<< HEAD
         
         result = generate(args, gen_settings, prof=prof, log_timing=log_timing)
-=======
-        # For single mode, precomputed data is None, shared_models is None.
-        # generate will load all necessary models (VAE, Text/Image Encoders, DiT).
-        returned_vae, latent = generate(args, gen_settings)
->>>>>>> 49ba0a1a
         # print(f"Generated latent shape: {latent.shape}")
         if result is None:
             # Model was saved, no further processing needed
@@ -2710,12 +1991,7 @@
         vae, latent = result
 
         # Save latent and video
-<<<<<<< HEAD
         save_output(args, vae, latent[0], device, None, log_timing)
-=======
-        # returned_vae from generate will be used for decoding here.
-        save_output(args, returned_vae, latent[0], device)
->>>>>>> 49ba0a1a
 
     log_timing("Process completed")
     logger.info("Done!")
