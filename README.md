# Musubi Tuner

[English](./README.md) | [日本語](./README.ja.md)

## Table of Contents

- [Musubi Tuner](#musubi-tuner)
  - [Table of Contents](#table-of-contents)
  - [Introduction](#introduction)
    - [Recent Updates](#recent-updates)
    - [Releases](#releases)
  - [Overview](#overview)
    - [Hardware Requirements](#hardware-requirements)
    - [Features](#features)
  - [Installation](#installation)
    - [pip based installation](#pip-based-installation)
    - [uv based installation](#uv-based-installation)
    - [Linux/MacOS](#linuxmacos)
    - [Windows](#windows)
  - [Model Download](#model-download)
    - [Use the Official HunyuanVideo Model](#use-the-official-hunyuanvideo-model)
    - [Using ComfyUI Models for Text Encoder](#using-comfyui-models-for-text-encoder)
  - [Usage](#usage)
    - [Dataset Configuration](#dataset-configuration)
    - [Latent Pre-caching](#latent-pre-caching)
    - [Text Encoder Output Pre-caching](#text-encoder-output-pre-caching)
    - [Training](#training)
    - [Merging LoRA Weights](#merging-lora-weights)
    - [Inference](#inference)
    - [Inference with SkyReels V1](#inference-with-skyreels-v1)
    - [Convert LoRA to another format](#convert-lora-to-another-format)
  - [Miscellaneous](#miscellaneous)
    - [SageAttention Installation](#sageattention-installation)
    - [PyTorch version](#pytorch-version)
  - [Disclaimer](#disclaimer)
  - [Contributing](#contributing)
  - [License](#license)

## Introduction

This repository provides scripts for training LoRA (Low-Rank Adaptation) models with HunyuanVideo or Wan2.1 models. 

This repository is unofficial and not affiliated with the official HunyanVideo/Wan2.1 repository.

For Wan2.1, please also refer to [Wan2.1 documentation](./docs/wan.md).

*This repository is under development.*

### Recent Updates

- **[NEW] GitHub Discussions Enabled**: We've enabled GitHub Discussions for community Q&A, knowledge sharing, and technical information exchange. Please use Issues for bug reports and feature requests, and Discussions for questions and sharing experiences. [Join the conversation →](https://github.com/kohya-ss/musubi-tuner/discussions)

- Mar 22, 2025
    - Added `full` to the frame extraction method for video datasets. This uses the entire video from start to finish. See [here](./dataset/dataset_config.md#frame_extraction-options) for details.
<<<<<<< HEAD
        - `full` is recommended when each video represents a single complete motion. The frame extraction methods other than `full` are recommended when the video contains repeated actions. 
=======
>>>>>>> 3cf5a45b
    - If a value other than "4\*N+1" is specified for `target_frames` in the video dataset, it will be automatically converted to "4\*N+1".
    - Corrected some errors in the dataset configuration documentation.
    - Added an option to speed up inference by skipping CFG (classifier free guidance) at some steps during Wan2.1 inference. PR [#180](https://github.com/kohya-ss/musubi-tuner/pull/180) 
        - Set with `--cfg_skip_mode` and `--cfg_apply_ratio`. See [here](./docs/wan.md#cfg-skip-mode--cfgスキップモード) for details.

- Mar 21, 2025
    - Fixed a bug where the image passed to CLIP during Wan2.1 inference was incorrectly in BGR format. PR [#176](https://github.com/kohya-ss/musubi-tuner/pull/176) 
    - Added the ability to specify the last frame image during Wan2.1 inference. PR [#177](https://github.com/kohya-ss/musubi-tuner/pull/177) This feature is experimental.
        - This feature is based on the implementation by raindrop313 in [ComfyUI-WanVideoStartEndFrames](https://github.com/raindrop313/ComfyUI-WanVideoStartEndFrames). Many thanks to raindrop313. Note that this is not a complete reproduction of the implementation, so there may be issues.
        - Specify the last frame image with `--end_image_path`. Also, the `--trim_tail_frames` option has been added.
        - See [here](./docs/wan.md#i2v-inference--i2v推論) for details.

- Mar 18, 2025
    - Updated SageAttention installation instructions to the latest version (no need to edit the source code). Thanks to fai-9 for PR [#165](https://github.com/kohya-ss/musubi-tuner/pull/165).

- Mar 17, 2025
    - Fixed a bug where the LoRA weights were corrupted when using float8_e4m3fn weights in Wan2.1 training.

- Mar 16, 2025
    - Fixed a bug where the weights were cast to bf16 even when using fp16 weights in Wan2.1 training. [PR #160](https://github.com/kohya-ss/musubi-tuner/pull/160)
        - Also fixed a bug where black images were generated during sample image generation when using fp16 weights.
        - If you encounter issues with fp16 training, please use bf16.
    - Refactored the inference script for Wan2.1. Added `--fp8_fast` and `--compile` options. Please refer to [here](./docs/wan.md#inference--推論) for details. PR [#153](https://github.com/kohya-ss/musubi-tuner/pull/153)
        - A major change has been made, so please let us know if you encounter any issues.
    - The newly added `--fp8_scaled` option seems to work well for fp8 training and inference. If you are using `--fp8_base` for training, or `--fp8` for inference, please try to add `--fp8_scaled`. Please report any issues you encounter.

- Mar 13, 2025
    - In the inference script for HunyuanVideo, the `--fp8_fast` option for RTX 40x0 and the `--compile` option to use `torch.compile` have been added. Thanks to Sarania for PR [#137](https://github.com/kohya-ss/musubi-tuner/pull/137).
        - See [Inference](#inference) for details.
    - Added `--fp8_scaled` option for fp8 quantization in Wan2.1 training and inference. [PR #141](https://github.com/kohya-ss/musubi-tuner/pull/141) 
        - This option quantizes the weights to FP8 with appropriate scaling, instead of simple casting to FP8. This reduces VRAM usage while maintaining precision.
        - See [Advanced Configuration](./docs/advanced_config.md#fp8-quantization) for details.
        - `fp16` models are now supported for Wan2.1 training and inference. 

- Mar 9, 2025
    - Fixed `--t5` option is required for training even without sampling images for Wan2.1 training.

- Mar 7, 2025
    - Added support for Wan 2.1 LoRA training. Please use `wan_train_network.py`. For details, please refer to [here](./docs/wan.md).
        
- Mar 4, 2025
    - Added support for Wan 2.1 inference. Please use `wan_generate_video.py`. For details, please refer to [here](./docs/wan.md).
        - `requirements.txt` has been updated. Please run `pip install -r requirements.txt` again.

### Releases

We are grateful to everyone who has been contributing to the Musubi Tuner ecosystem through documentation and third-party tools. To support these valuable contributions, we recommend working with our [releases](https://github.com/kohya-ss/musubi-tuner/releases) as stable reference points, as this project is under active development and breaking changes may occur.

You can find the latest release and version history in our [releases page](https://github.com/kohya-ss/musubi-tuner/releases).

## Overview

### Hardware Requirements

- VRAM: 12GB or more recommended for image training, 24GB or more for video training
    - *Actual requirements depend on resolution and training settings.* For 12GB, use a resolution of 960x544 or lower and use memory-saving options such as `--blocks_to_swap`, `--fp8_llm`, etc.
- Main Memory: 64GB or more recommended, 32GB + swap may work

### Features

- Memory-efficient implementation
- Windows compatibility confirmed (Linux compatibility confirmed by community)
- Multi-GPU support not implemented

## Installation

### pip based installation

Python 3.10 or later is required (verified with 3.10).

Create a virtual environment and install PyTorch and torchvision matching your CUDA version. 

PyTorch 2.5.1 or later is required (see [note](#PyTorch-version)).

```bash
pip install torch torchvision --index-url https://download.pytorch.org/whl/cu124
```

Install the required dependencies using the following command:

```bash
pip install -r requirements.txt
```

Optionally, you can use FlashAttention and SageAttention (for inference only; see [SageAttention Installation](#sageattention-installation) for installation instructions).

Optional dependencies for additional features:
- `ascii-magic`: Used for dataset verification
- `matplotlib`: Used for timestep visualization
- `tensorboard`: Used for logging training progress

```bash
pip install ascii-magic matplotlib tensorboard
```

### uv based installation (experimenal)

You can also install using uv, but installation with uv is experimental. Feedback is welcome.

1. Install uv (if not already present on your OS).

#### Linux/MacOS

```sh
curl -LsSf https://astral.sh/uv/install.sh | sh
```

Follow the instructions to add the uv path manually until you restart your session...

#### Windows

```powershell
powershell -c "irm https://astral.sh/uv/install.ps1 | iex"
```

Follow the instructions to add the uv path manually until you reboot your system... or just reboot your system at this point.

## Model Download

There are two ways to download the model.

### Use the Official HunyuanVideo Model

Download the model following the [official README](https://github.com/Tencent/HunyuanVideo/blob/main/ckpts/README.md) and place it in your chosen directory with the following structure:

```
  ckpts
    ├──hunyuan-video-t2v-720p
    │  ├──transformers
    │  ├──vae
    ├──text_encoder
    ├──text_encoder_2
    ├──...
```

### Using ComfyUI Models for Text Encoder

This method is easier.

For DiT and VAE, use the HunyuanVideo models.

From https://huggingface.co/tencent/HunyuanVideo/tree/main/hunyuan-video-t2v-720p/transformers, download [mp_rank_00_model_states.pt](https://huggingface.co/tencent/HunyuanVideo/resolve/main/hunyuan-video-t2v-720p/transformers/mp_rank_00_model_states.pt) and place it in your chosen directory.

(Note: The fp8 model on the same page is unverified.)

If you are training with `--fp8_base`, you can use `mp_rank_00_model_states_fp8.safetensors` from [here](https://huggingface.co/kohya-ss/HunyuanVideo-fp8_e4m3fn-unofficial) instead of `mp_rank_00_model_states.pt`. (This file is unofficial and simply converts the weights to float8_e4m3fn.)

From https://huggingface.co/tencent/HunyuanVideo/tree/main/hunyuan-video-t2v-720p/vae, download [pytorch_model.pt](https://huggingface.co/tencent/HunyuanVideo/resolve/main/hunyuan-video-t2v-720p/vae/pytorch_model.pt) and place it in your chosen directory.

For the Text Encoder, use the models provided by ComfyUI. Refer to [ComfyUI's page](https://comfyanonymous.github.io/ComfyUI_examples/hunyuan_video/), from https://huggingface.co/Comfy-Org/HunyuanVideo_repackaged/tree/main/split_files/text_encoders, download `llava_llama3_fp16.safetensors` (Text Encoder 1, LLM) and `clip_l.safetensors` (Text Encoder 2, CLIP)  and place them in your chosen directory.

(Note: The fp8 LLM model on the same page is unverified.)

## Usage

### Dataset Configuration

Please refer to [dataset configuration guide](./dataset/dataset_config.md).

### Latent Pre-caching

Latent pre-caching is required. Create the cache using the following command:

If you have installed using pip:

```bash
python cache_latents.py --dataset_config path/to/toml --vae path/to/ckpts/hunyuan-video-t2v-720p/vae/pytorch_model.pt --vae_chunk_size 32 --vae_tiling
```

If you have installed with `uv`, you can use `uv run` to run the script. Other scripts can be run in the same way. (Note that the installation with `uv` is experimental. Feedback is welcome. If you encounter any issues, please use the pip-based installation.)

```bash
uv run cache_latents.py --dataset_config path/to/toml --vae path/to/ckpts/hunyuan-video-t2v-720p/vae/pytorch_model.pt --vae_chunk_size 32 --vae_tiling
```

For additional options, use `python cache_latents.py --help`.

If you're running low on VRAM, reduce `--vae_spatial_tile_sample_min_size` to around 128 and lower the `--batch_size`.

Use `--debug_mode image` to display dataset images and captions in a new window, or `--debug_mode console` to display them in the console (requires `ascii-magic`).

By default, cache files not included in the dataset are automatically deleted. You can still keep cache files as before by specifying `--keep_cache`.

### Text Encoder Output Pre-caching

Text Encoder output pre-caching is required. Create the cache using the following command:

```bash
python cache_text_encoder_outputs.py --dataset_config path/to/toml  --text_encoder1 path/to/ckpts/text_encoder --text_encoder2 path/to/ckpts/text_encoder_2 --batch_size 16
```

or for uv:

```bash
uv run cache_text_encoder_outputs.py --dataset_config path/to/toml  --text_encoder1 path/to/ckpts/text_encoder --text_encoder2 path/to/ckpts/text_encoder_2 --batch_size 16
```

For additional options, use `python cache_text_encoder_outputs.py --help`.

Adjust `--batch_size` according to your available VRAM.

For systems with limited VRAM (less than ~16GB), use `--fp8_llm` to run the LLM in fp8 mode.

By default, cache files not included in the dataset are automatically deleted. You can still keep cache files as before by specifying `--keep_cache`.

### Training

Start training using the following command (input as a single line):

```bash
accelerate launch --num_cpu_threads_per_process 1 --mixed_precision bf16 hv_train_network.py 
    --dit path/to/ckpts/hunyuan-video-t2v-720p/transformers/mp_rank_00_model_states.pt 
    --dataset_config path/to/toml --sdpa --mixed_precision bf16 --fp8_base 
    --optimizer_type adamw8bit --learning_rate 2e-4 --gradient_checkpointing 
    --max_data_loader_n_workers 2 --persistent_data_loader_workers 
    --network_module networks.lora --network_dim 32 
    --timestep_sampling shift --discrete_flow_shift 7.0 
    --max_train_epochs 16 --save_every_n_epochs 1 --seed 42
    --output_dir path/to/output_dir --output_name name-of-lora
```

or for uv:

```bash
uv run accelerate launch --num_cpu_threads_per_process 1 --mixed_precision bf16 hv_train_network.py 
    --dit path/to/ckpts/hunyuan-video-t2v-720p/transformers/mp_rank_00_model_states.pt 
    --dataset_config path/to/toml --sdpa --mixed_precision bf16 --fp8_base 
    --optimizer_type adamw8bit --learning_rate 2e-4 --gradient_checkpointing 
    --max_data_loader_n_workers 2 --persistent_data_loader_workers 
    --network_module networks.lora --network_dim 32 
    --timestep_sampling shift --discrete_flow_shift 7.0 
    --max_train_epochs 16 --save_every_n_epochs 1 --seed 42
    --output_dir path/to/output_dir --output_name name-of-lora
```

__Update__: Changed the sample training settings to a learning rate of 2e-4, `--timestep_sampling` to `shift`, and `--discrete_flow_shift` to 7.0. Faster training is expected. If the details of the image are not learned well, try lowering the discete flow shift to around 3.0.

However, the training settings are still experimental. Appropriate learning rates, training steps, timestep distribution, loss weighting, etc. are not yet known. Feedback is welcome.

For additional options, use `python hv_train_network.py --help` (note that many options are unverified).

Specifying `--fp8_base` runs DiT in fp8 mode. Without this flag, mixed precision data type will be used. fp8 can significantly reduce memory consumption but may impact output quality. If `--fp8_base` is not specified, 24GB or more VRAM is recommended. Use `--blocks_to_swap` as needed.

If you're running low on VRAM, use `--blocks_to_swap` to offload some blocks to CPU. Maximum value is 36.

(The idea of block swap is based on the implementation by 2kpr. Thanks again to 2kpr.)

Use `--sdpa` for PyTorch's scaled dot product attention. Use `--flash_attn` for [FlashAttention](https://github.com/Dao-AILab/flash-attention). Use `--xformers` for xformers, but specify `--split_attn` when using xformers. Use `--sage_attn` for SageAttention, but SageAttention is not yet supported for training and will not work correctly.

`--split_attn` processes attention in chunks. Speed may be slightly reduced, but VRAM usage is slightly reduced.

The format of LoRA trained is the same as `sd-scripts`.

`--show_timesteps` can be set to `image` (requires `matplotlib`) or `console` to display timestep distribution and loss weighting during training.

You can record logs during training. Refer to [Save and view logs in TensorBoard format](./docs/advanced_config.md#save-and-view-logs-in-tensorboard-format--tensorboard形式のログの保存と参照).

For sample image generation during training, refer to [this document](./docs/sampling_during_training.md). For advanced configuration, refer to [this document](./docs/advanced_config.md).

### Merging LoRA Weights

Note: Wan2.1 is not supported for merging LoRA weights.

```bash
python merge_lora.py \
    --dit path/to/ckpts/hunyuan-video-t2v-720p/transformers/mp_rank_00_model_states.pt \
    --lora_weight path/to/lora.safetensors \
    --save_merged_model path/to/merged_model.safetensors \
    --device cpu \
    --lora_multiplier 1.0
```

or for uv:

```bash
uv run merge_lora.py \
    --dit path/to/ckpts/hunyuan-video-t2v-720p/transformers/mp_rank_00_model_states.pt \
    --lora_weight path/to/lora.safetensors \
    --save_merged_model path/to/merged_model.safetensors \
    --device cpu \
    --lora_multiplier 1.0
```

Specify the device to perform the calculation (`cpu` or `cuda`, etc.) with `--device`. Calculation will be faster if `cuda` is specified.

Specify the LoRA weights to merge with `--lora_weight` and the multiplier for the LoRA weights with `--lora_multiplier`. Multiple values can be specified, and the number of values must match.

### Inference

Generate videos using the following command:

```bash
python hv_generate_video.py --fp8 --video_size 544 960 --video_length 5 --infer_steps 30 
    --prompt "A cat walks on the grass, realistic style."  --save_path path/to/save/dir --output_type both 
    --dit path/to/ckpts/hunyuan-video-t2v-720p/transformers/mp_rank_00_model_states.pt --attn_mode sdpa --split_attn
    --vae path/to/ckpts/hunyuan-video-t2v-720p/vae/pytorch_model.pt 
    --vae_chunk_size 32 --vae_spatial_tile_sample_min_size 128 
    --text_encoder1 path/to/ckpts/text_encoder 
    --text_encoder2 path/to/ckpts/text_encoder_2 
    --seed 1234 --lora_multiplier 1.0 --lora_weight path/to/lora.safetensors
```

or for uv:

```bash
uv run hv_generate_video.py --fp8 --video_size 544 960 --video_length 5 --infer_steps 30 
    --prompt "A cat walks on the grass, realistic style."  --save_path path/to/save/dir --output_type both 
    --dit path/to/ckpts/hunyuan-video-t2v-720p/transformers/mp_rank_00_model_states.pt --attn_mode sdpa --split_attn
    --vae path/to/ckpts/hunyuan-video-t2v-720p/vae/pytorch_model.pt 
    --vae_chunk_size 32 --vae_spatial_tile_sample_min_size 128 
    --text_encoder1 path/to/ckpts/text_encoder 
    --text_encoder2 path/to/ckpts/text_encoder_2 
    --seed 1234 --lora_multiplier 1.0 --lora_weight path/to/lora.safetensors
```

For additional options, use `python hv_generate_video.py --help`.

Specifying `--fp8` runs DiT in fp8 mode. fp8 can significantly reduce memory consumption but may impact output quality.

`--fp8_fast` option is also available for faster inference on RTX 40x0 GPUs. This option requires `--fp8` option. 

If you're running low on VRAM, use `--blocks_to_swap` to offload some blocks to CPU. Maximum value is 38.

For `--attn_mode`, specify either `flash`, `torch`, `sageattn`, `xformers`, or `sdpa` (same as `torch`). These correspond to FlashAttention, scaled dot product attention, SageAttention, and xformers, respectively. Default is `torch`. SageAttention is effective for VRAM reduction.

Specifing `--split_attn` will process attention in chunks. Inference with SageAttention is expected to be about 10% faster.

For `--output_type`, specify either `both`, `latent`, `video` or `images`. `both` outputs both latents and video. Recommended to use `both` in case of Out of Memory errors during VAE processing. You can specify saved latents with `--latent_path` and use `--output_type video` (or `images`) to only perform VAE decoding.

`--seed` is optional. A random seed will be used if not specified.

`--video_length` should be specified as "a multiple of 4 plus 1".

`--flow_shift` can be specified to shift the timestep (discrete flow shift). The default value when omitted is 7.0, which is the recommended value for 50 inference steps. In the HunyuanVideo paper, 7.0 is recommended for 50 steps, and 17.0 is recommended for less than 20 steps (e.g. 10).

By specifying `--video_path`, video2video inference is possible. Specify a video file or a directory containing multiple image files (the image files are sorted by file name and used as frames). An error will occur if the video is shorter than `--video_length`. You can specify the strength with `--strength`. It can be specified from 0 to 1.0, and the larger the value, the greater the change from the original video.

Note that video2video inference is experimental.

`--compile` option enables PyTorch's compile feature (experimental). Requires triton. On Windows, also requires Visual C++ build tools installed and PyTorch>=2.6.0 (Visual C++ build tools is also required). You can pass arguments to the compiler with `--compile_args`.

The `--compile` option takes a long time to run the first time, but speeds up on subsequent runs.

You can save the DiT model after LoRA merge with the `--save_merged_model` option. Specify `--save_merged_model path/to/merged_model.safetensors`. Note that inference will not be performed when this option is specified.

### Inference with SkyReels V1

SkyReels V1 T2V and I2V models are supported (inference only). 

The model can be downloaded from [here](https://huggingface.co/Kijai/SkyReels-V1-Hunyuan_comfy). Many thanks to Kijai for providing the model. `skyreels_hunyuan_i2v_bf16.safetensors` is the I2V model, and `skyreels_hunyuan_t2v_bf16.safetensors` is the T2V model. The models other than bf16 are not tested (`fp8_e4m3fn` may work).

For T2V inference, add the following options to the inference command:

```bash
--guidance_scale 6.0 --embedded_cfg_scale 1.0 --negative_prompt "Aerial view, aerial view, overexposed, low quality, deformation, a poor composition, bad hands, bad teeth, bad eyes, bad limbs, distortion" --split_uncond
```

SkyReels V1 seems to require a classfier free guidance (negative prompt).`--guidance_scale` is a guidance scale for the negative prompt. The recommended value is 6.0 from the official repository. The default is 1.0, it means no classifier free guidance.

`--embedded_cfg_scale` is a scale of the embedded guidance. The recommended value is 1.0 from the official repository (it may mean no embedded guidance).

`--negative_prompt` is a negative prompt for the classifier free guidance. The above sample is from the official repository. If you don't specify this, and specify `--guidance_scale` other than 1.0, an empty string will be used as the negative prompt.

`--split_uncond` is a flag to split the model call into unconditional and conditional parts. This reduces VRAM usage but may slow down inference. If `--split_attn` is specified, `--split_uncond` is automatically set.

You can also perform image2video inference with SkyReels V1 I2V model. Specify the image file path with `--image_path`. The image will be resized to the given `--video_size`.

```bash
--image_path path/to/image.jpg
``` 

### Convert LoRA to another format

You can convert LoRA to a format compatible with ComfyUI (presumed to be Diffusion-pipe) using the following command:

```bash
python convert_lora.py --input path/to/musubi_lora.safetensors --output path/to/another_format.safetensors --target other
```

or for uv:

```bash
uv run convert_lora.py --input path/to/musubi_lora.safetensors --output path/to/another_format.safetensors --target other
```

Specify the input and output file paths with `--input` and `--output`, respectively.

Specify `other` for `--target`. Use `default` to convert from another format to the format of this repository.

Wan2.1 is also supported. 

## Miscellaneous

### SageAttention Installation

sdbsd has provided a Windows-compatible SageAttention implementation and pre-built wheels here:  https://github.com/sdbds/SageAttention-for-windows. After installing triton, if your Python, PyTorch, and CUDA versions match, you can download and install the pre-built wheel from the [Releases](https://github.com/sdbds/SageAttention-for-windows/releases) page. Thanks to sdbsd for this contribution.

For reference, the build and installation instructions are as follows. You may need to update Microsoft Visual C++ Redistributable to the latest version.

1. Download and install triton 3.1.0 wheel matching your Python version from [here](https://github.com/woct0rdho/triton-windows/releases/tag/v3.1.0-windows.post5).

2. Install Microsoft Visual Studio 2022 or Build Tools for Visual Studio 2022, configured for C++ builds.

3. Clone the SageAttention repository in your preferred directory:
    ```shell
    git clone https://github.com/thu-ml/SageAttention.git
    ```

4. Open `x64 Native Tools Command Prompt for VS 2022` from the Start menu under Visual Studio 2022.

5. Activate your venv, navigate to the SageAttention folder, and run the following command. If you get a DISTUTILS not configured error, set `set DISTUTILS_USE_SDK=1` and try again:
    ```shell
    python setup.py install
    ```

This completes the SageAttention installation.

### PyTorch version

If you specify `torch` for `--attn_mode`, use PyTorch 2.5.1 or later (earlier versions may result in black videos).

If you use an earlier version, use xformers or SageAttention.

## Disclaimer

This repository is unofficial and not affiliated with the official HunyuanVideo repository. 

This repository is experimental and under active development. While we welcome community usage and feedback, please note:

- This is not intended for production use
- Features and APIs may change without notice
- Some functionalities are still experimental and may not work as expected
- Video training features are still under development

If you encounter any issues or bugs, please create an Issue in this repository with:
- A detailed description of the problem
- Steps to reproduce
- Your environment details (OS, GPU, VRAM, Python version, etc.)
- Any relevant error messages or logs

## Contributing

We welcome contributions! However, please note:

- Due to limited maintainer resources, PR reviews and merges may take some time
- Before starting work on major changes, please open an Issue for discussion
- For PRs:
  - Keep changes focused and reasonably sized
  - Include clear descriptions
  - Follow the existing code style
  - Ensure documentation is updated

## License

Code under the `hunyuan_model` directory is modified from [HunyuanVideo](https://github.com/Tencent/HunyuanVideo) and follows their license.

Code under the `wan` directory is modified from [Wan2.1](https://github.com/Wan-Video/Wan2.1). The license is under the Apache License 2.0.

Other code is under the Apache License 2.0. Some code is copied and modified from Diffusers.<|MERGE_RESOLUTION|>--- conflicted
+++ resolved
@@ -50,12 +50,11 @@
 
 - **[NEW] GitHub Discussions Enabled**: We've enabled GitHub Discussions for community Q&A, knowledge sharing, and technical information exchange. Please use Issues for bug reports and feature requests, and Discussions for questions and sharing experiences. [Join the conversation →](https://github.com/kohya-ss/musubi-tuner/discussions)
 
+- **[NEW] GitHub Discussions Enabled**: We've enabled GitHub Discussions for community Q&A, knowledge sharing, and technical information exchange. Please use Issues for bug reports and feature requests, and Discussions for questions and sharing experiences. [Join the conversation →](https://github.com/kohya-ss/musubi-tuner/discussions)
+
 - Mar 22, 2025
     - Added `full` to the frame extraction method for video datasets. This uses the entire video from start to finish. See [here](./dataset/dataset_config.md#frame_extraction-options) for details.
-<<<<<<< HEAD
         - `full` is recommended when each video represents a single complete motion. The frame extraction methods other than `full` are recommended when the video contains repeated actions. 
-=======
->>>>>>> 3cf5a45b
     - If a value other than "4\*N+1" is specified for `target_frames` in the video dataset, it will be automatically converted to "4\*N+1".
     - Corrected some errors in the dataset configuration documentation.
     - Added an option to speed up inference by skipping CFG (classifier free guidance) at some steps during Wan2.1 inference. PR [#180](https://github.com/kohya-ss/musubi-tuner/pull/180) 
